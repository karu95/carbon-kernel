<!--
  ~ Copyright WSO2, Inc. (http://wso2.com)
  ~
  ~ Licensed under the Apache License, Version 2.0 (the "License");
  ~ you may not use this file except in compliance with the License.
  ~ You may obtain a copy of the License at
  ~
  ~ http://www.apache.org/licenses/LICENSE-2.0
  ~
  ~ Unless required by applicable law or agreed to in writing, software
  ~ distributed under the License is distributed on an "AS IS" BASIS,
  ~ WITHOUT WARRANTIES OR CONDITIONS OF ANY KIND, either express or implied.
  ~ See the License for the specific language governing permissions and
  ~ limitations under the License.
  -->
        
<UserManager>
    <Realm>
        <Configuration>
		<AddAdmin>true</AddAdmin>
            <AdminRole>admin</AdminRole>
            <AdminUser>
                <UserName>admin</UserName>
                <Password>admin</Password>
            </AdminUser>
            <EveryOneRoleName>everyone</EveryOneRoleName> <!-- By default users in this role sees the registry root -->
            <Property name="isCascadeDeleteEnabled">true</Property>
            <Property name="dataSource">jdbc/WSO2CarbonDB</Property>
        </Configuration>

	    <!-- Following is the configuration for internal JDBC user store. This user store manager is based on JDBC.
	         In case if application needs to manage passwords externally set property
	         <Property name="PasswordsExternallyManaged">true</Property>.
	         In case if user core cache domain is needed to identify uniquely set property
	         <Property name="UserCoreCacheIdentifier">domain</Property>.
	         Furthermore properties, IsEmailUserName and DomainCalculation are readonly properties.
	         Note: Do not comment within UserStoreManager tags. Cause, specific tag names are used as tokens
	         when building configurations for products.
	    -->
        <UserStoreManager class="org.wso2.carbon.user.core.jdbc.JDBCUserStoreManager">
            <Property name="TenantManager">org.wso2.carbon.user.core.tenant.JDBCTenantManager</Property>
            <Property name="ReadOnly">false</Property>
            <Property name="ReadGroups">true</Property>
            <Property name="WriteGroups">true</Property>
            <Property name="UsernameJavaRegEx">^[\S]{3,30}$</Property>
            <Property name="UsernameJavaScriptRegEx">^[\S]{3,30}$</Property>
            <Property name="UsernameJavaRegExViolationErrorMsg">Username pattern policy violated</Property>
            <Property name="PasswordJavaRegEx">^[\S]{5,30}$</Property>
            <Property name="PasswordJavaScriptRegEx">^[\S]{5,30}$</Property>
            <Property name="PasswordJavaRegExViolationErrorMsg">Password length should be within 5 to 30 characters</Property>
            <Property name="RolenameJavaRegEx">^[\S]{3,30}$</Property>
            <Property name="RolenameJavaScriptRegEx">^[\S]{3,30}$</Property>
            <Property name="CaseInsensitiveUsername">true</Property>
            <Property name="SCIMEnabled">false</Property>
            <Property name="IsBulkImportSupported">true</Property>
            <Property name="PasswordDigest">SHA-256</Property>
            <Property name="StoreSaltedPassword">true</Property>
            <Property name="MultiAttributeSeparator">,</Property>
            <Property name="MaxUserNameListLength">100</Property>
            <Property name="MaxRoleNameListLength">100</Property>
            <Property name="UserRolesCacheEnabled">true</Property>
            <Property name="UserNameUniqueAcrossTenants">false</Property>
        </UserStoreManager>
	
	    <!-- If product is using an external LDAP as the user store in READ ONLY mode, use following user manager.
		     In case if user core cache domain is needed to identify uniquely set property
		     <Property name="UserCoreCacheIdentifier">domain</Property>
 	    -->
        <!--UserStoreManager class="org.wso2.carbon.user.core.ldap.ReadOnlyLDAPUserStoreManager">
            <Property name="TenantManager">org.wso2.carbon.user.core.tenant.CommonHybridLDAPTenantManager</Property>
            <Property name="ConnectionURL">ldap://localhost:10389</Property>
            <Property name="ConnectionName">uid=admin,ou=system</Property>
            <Property name="ConnectionPassword">admin</Property>
            <Property name="UserSearchBase">ou=system</Property>
            <Property name="UserNameAttribute">uid</Property>
            <Property name="UserNameSearchFilter">(&amp;(objectClass=person)(uid=?))</Property>
            <Property name="UserNameListFilter">(objectClass=person)</Property>
            <Property name="DisplayNameAttribute"/>
            <Property name="ReadGroups">true</Property>
            <Property name="GroupSearchBase">ou=system</Property>
            <Property name="GroupNameAttribute">cn</Property>
            <Property name="GroupNameSearchFilter">(&amp;(objectClass=groupOfNames)(cn=?))</Property>
            <Property name="GroupNameListFilter">(objectClass=groupOfNames)</Property>
            <Property name="MembershipAttribute">member</Property>
            <Property name="BackLinksEnabled">false</Property>
            <Property name="UsernameJavaRegEx">[a-zA-Z0-9._-|//]{3,30}$</Property>
            <Property name="PasswordJavaRegEx">^[\S]{5,30}$</Property>
            <Property name="RolenameJavaRegEx">[a-zA-Z0-9._-|//]{3,30}$</Property>
            <Property name="SCIMEnabled">false</Property>
            <Property name="PasswordHashMethod">PLAIN_TEXT</Property>
            <Property name="MultiAttributeSeparator">,</Property>
            <Property name="MaxUserNameListLength">100</Property>
            <Property name="MaxRoleNameListLength">100</Property>
            <Property name="UserRolesCacheEnabled">true</Property>
            <Property name="ConnectionPoolingEnabled">true</Property>
            <Property name="LDAPConnectionTimeout">5000</Property>
            <Property name="ReadTimeout"/>
            <Property name="RetryAttempts"/>
            <Property name="ReplaceEscapeCharactersAtUserLogin">true</Property>
        </UserStoreManager-->
	
	    <!-- Active directory configuration is as follows.
	         In case if user core cache domain is needed to identify uniquely set property
	         <Property name="UserCoreCacheIdentifier">domain</Property>
	         There are few special properties for "Active Directory".
	         They are :
	         1.Referral - (comment out this property if this feature is not reuired) This enables LDAP referral support.
	         2.BackLinksEnabled - (Do not comment, set to true or false) In some cases LDAP works with BackLinksEnabled.
	         In which role is stored at user level. Depending on this value we need to change the Search Base within code.
	         isADLDSRole - (Do not comment) Set to true if connecting to an AD LDS instance else set to false.
	    -->
        <!--UserStoreManager class="org.wso2.carbon.user.core.ldap.ActiveDirectoryUserStoreManager">
            <Property name="TenantManager">org.wso2.carbon.user.core.tenant.CommonHybridLDAPTenantManager</Property>
            <Property name="ConnectionURL">ldaps://10.100.1.100:636</Property> 
            <Property name="ConnectionName">CN=admin,CN=Users,DC=WSO2,DC=Com</Property>
            <Property name="ConnectionPassword">A1b2c3d4</Property>
            <Property name="UserSearchBase">CN=Users,DC=WSO2,DC=Com</Property>
            <Property name="UserEntryObjectClass">user</Property>
            <Property name="UserNameAttribute">cn</Property>
            <Property name="UserNameSearchFilter">(&amp;(objectClass=user)(cn=?))</Property>
            <Property name="UserNameListFilter">(objectClass=user)</Property>
            <Property name="DisplayNameAttribute"/>
            <Property name="ReadGroups">true</Property>
            <Property name="WriteGroups">true</Property>
            <Property name="GroupSearchBase">CN=Users,DC=WSO2,DC=Com</Property>
            <Property name="GroupEntryObjectClass">group</Property>
            <Property name="GroupNameAttribute">cn</Property>
            <Property name="GroupNameSearchFilter">(&amp;(objectClass=group)(cn=?))</Property>
            <Property name="GroupNameListFilter">(objectcategory=group)</Property>
            <Property name="MembershipAttribute">member</Property>
            <Property name="MemberOfAttribute">memberOf</Property>
            <Property name="BackLinksEnabled">true</Property>
            <Property name="Referral">follow</Property>
            <Property name="UsernameJavaRegEx">[a-zA-Z0-9._-|//]{3,30}$</Property>
            <Property name="UsernameJavaScriptRegEx">^[\S]{3,30}$</Property>
            <Property name="UsernameJavaRegExViolationErrorMsg">Username pattern policy violated</Property>
            <Property name="PasswordJavaRegEx">^[\S]{5,30}$</Property>
            <Property name="PasswordJavaScriptRegEx">^[\S]{5,30}$</Property>
            <Property name="PasswordJavaRegExViolationErrorMsg">Password length should be within 5 to 30 characters</Property>
            <Property name="RolenameJavaRegEx">[a-zA-Z0-9._-|//]{3,30}$</Property>
            <Property name="RolenameJavaScriptRegEx">^[\S]{3,30}$</Property>
            <Property name="SCIMEnabled">false</Property>
            <Property name="IsBulkImportSupported">true</Property>
            <Property name="EmptyRolesAllowed">true</Property>
            <Property name="PasswordHashMethod">PLAIN_TEXT</Property>
            <Property name="MultiAttributeSeparator">,</Property>
            <Property name="isADLDSRole">false</Property>
            <Property name="userAccountControl">512</Property>
            <Property name="MaxUserNameListLength">100</Property>     
            <Property name="MaxRoleNameListLength">100</Property>                     
            <Property name="kdcEnabled">false</Property>
            <Property name="defaultRealmName">WSO2.ORG</Property>
            <Property name="UserRolesCacheEnabled">true</Property>
            <Property name="ConnectionPoolingEnabled">false</Property>
            <Property name="LDAPConnectionTimeout">5000</Property>
            <Property name="ReadTimeout"/>
            <Property name="RetryAttempts"/>
        </UserStoreManager-->

        <!-- Following user manager is used by Identity Server (IS) as its default user manager.
             IS will do token replacement when building the product. Therefore do not change the syntax.
             If "kdcEnabled" parameter is true, IS will allow service principle management.
             Thus "ServicePasswordJavaRegEx", "ServiceNameJavaRegEx" properties control the service name format and
             service password formats. In case if user core cache domain is needed to identify uniquely set property
             <Property name="UserCoreCacheIdentifier">domain</Property>
        -->
        <!--ISUserStoreManager class="org.wso2.carbon.user.core.ldap.ReadWriteLDAPUserStoreManager">
            <Property name="TenantManager">org.wso2.carbon.user.core.tenant.CommonHybridLDAPTenantManager</Property>
            <Property name="ConnectionURL">ldap://localhost:${Ports.EmbeddedLDAP.LDAPServerPort}</Property>
            <Property name="ConnectionName">uid=admin,ou=system</Property>
            <Property name="ConnectionPassword">admin</Property>
            <Property name="UserSearchBase">ou=Users,dc=wso2,dc=org</Property>
            <Property name="UserEntryObjectClass">identityPerson</Property>
            <Property name="UserNameAttribute">uid</Property>
            <Property name="UserNameSearchFilter">(&amp;(objectClass=person)(uid=?))</Property>
            <Property name="UserNameListFilter">(objectClass=person)</Property>
            <Property name="DisplayNameAttribute"/>
            <Property name="ReadGroups">true</Property>
            <Property name="WriteGroups">true</Property>
            <Property name="GroupSearchBase">ou=Groups,dc=wso2,dc=org</Property>
            <Property name="GroupEntryObjectClass">groupOfNames</Property>
            <Property name="GroupNameAttribute">cn</Property>
            <Property name="GroupNameSearchFilter">(&amp;(objectClass=groupOfNames)(cn=?))</Property>
            <Property name="GroupNameListFilter">(objectClass=groupOfNames)</Property>
            <Property name="MembershipAttribute">member</Property>
            <Property name="BackLinksEnabled">false</Property>
            <Property name="UsernameJavaRegEx">[a-zA-Z0-9._-|//]{3,30}$</Property>
            <Property name="UsernameJavaScriptRegEx">^[\S]{3,30}$</Property>
            <Property name="UsernameJavaRegExViolationErrorMsg">Username pattern policy violated</Property>
            <Property name="PasswordJavaRegEx">^[\S]{5,30}$</Property>
            <Property name="PasswordJavaScriptRegEx">^[\S]{5,30}$</Property>
            <Property name="PasswordJavaRegExViolationErrorMsg">Password length should be within 5 to 30 characters</Property>
            <Property name="RolenameJavaRegEx">[a-zA-Z0-9._-|//]{3,30}$</Property>
            <Property name="RolenameJavaScriptRegEx">^[\S]{3,30}$</Property>
            <Property name="SCIMEnabled">true</Property>
            <Property name="IsBulkImportSupported">true</Property>
            <Property name="EmptyRolesAllowed">true</Property>
            <Property name="PasswordHashMethod">PLAIN_TEXT</Property>
            <Property name="MultiAttributeSeparator">,</Property>
            <Property name="MaxUserNameListLength">100</Property>
            <Property name="MaxRoleNameListLength">100</Property>
            <Property name="kdcEnabled">false</Property>
            <Property name="defaultRealmName">WSO2.ORG</Property>
            <Property name="UserRolesCacheEnabled">true</Property>
            <Property name="ConnectionPoolingEnabled">false</Property>
            <Property name="LDAPConnectionTimeout">5000</Property>
            <Property name="ReadTimeout"/>
            <Property name="RetryAttempts"/>
        </ISUserStoreManager-->

        <AuthorizationManager class="org.wso2.carbon.user.core.authorization.JDBCAuthorizationManager">
            <Property name="AdminRoleManagementPermissions">/permission</Property>
	        <Property name="AuthorizationCacheEnabled">true</Property>
	        <Property name="GetAllRolesOfUserEnabled">false</Property>
        </AuthorizationManager>
    </Realm>
</UserManager>

<!--

************* Description of some of the configuration properties used in user-mgt.xml *********************************

DomainName -
    This property must be used by all secondary user store managers in multiple user store configuration.
    DomainName is a unique identifier given to the user store. Users must provide both the domain name and
    username at log-in as "DomainName\Username"

UserRolesCacheEnabled -
    This is to indicate whether to cache role list of a user. By default it is set to true.
    You may need to disable it if user-roles are changed by external means and need to reflect
    those changes in the carbon product immediately.

ReplaceEscapeCharactersAtUserLogin -
    This is to configure whether escape characters in user name needs to be replaced at user login.
    Currently the identified escape characters that needs to be replaced are '\' & '\\'

<<<<<<< HEAD
UserDNPattern -
    This property will be used when authenticating users. During authentication we do a bind. But if the user is login
    with email address or some other property we need to first lookup LDAP and retrieve DN for the user.
    This involves an additional step.  If UserDNPattern is specified the DN will be constructed using the pattern
    specified in this property. Performance of this is much better than looking up DN and binding user.
=======
UserDNPattern - This property will be used when authenticating users. During authentication we do a bind. But if the user is login with
                email address or some other property we need to first lookup LDAP and retrieve DN for the user. This involves an additional step.
                If UserDNPattern is specified the DN will be constructed using the pattern specified in this property. Performance of this is much better than looking
                up DN and binding user.
>>>>>>> a1c43bb6

RoleDNPattern -
    This property will be used when checking whether user has been assigned to a given role.
    Rather than searching the role in search base, by using this property direct search can be done.

PasswordHashMethod -
    This says how the password should be stored. Allowed values are as follows,
        SHA - Uses SHA digest method
        MD5 - Uses MD 5 digest method
        PLAIN_TEXT - Plain text passwords
        In addition to above this supports all digest methods supported by http://docs.oracle.com/javase/6/docs/api/java/security/MessageDigest.html.

DisplayNameAttribute -
    This is to have a dedicated LDAP attribute to display an entity(User/Role) in UI, in addition to the UserNameAttribute which is used for IS-UserStore interactions.
--><|MERGE_RESOLUTION|>--- conflicted
+++ resolved
@@ -234,18 +234,11 @@
     This is to configure whether escape characters in user name needs to be replaced at user login.
     Currently the identified escape characters that needs to be replaced are '\' & '\\'
 
-<<<<<<< HEAD
 UserDNPattern -
     This property will be used when authenticating users. During authentication we do a bind. But if the user is login
     with email address or some other property we need to first lookup LDAP and retrieve DN for the user.
     This involves an additional step.  If UserDNPattern is specified the DN will be constructed using the pattern
     specified in this property. Performance of this is much better than looking up DN and binding user.
-=======
-UserDNPattern - This property will be used when authenticating users. During authentication we do a bind. But if the user is login with
-                email address or some other property we need to first lookup LDAP and retrieve DN for the user. This involves an additional step.
-                If UserDNPattern is specified the DN will be constructed using the pattern specified in this property. Performance of this is much better than looking
-                up DN and binding user.
->>>>>>> a1c43bb6
 
 RoleDNPattern -
     This property will be used when checking whether user has been assigned to a given role.
