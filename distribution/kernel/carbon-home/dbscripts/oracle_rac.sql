CREATE TABLE REG_CLUSTER_LOCK (
             REG_LOCK_NAME VARCHAR2(20),
             REG_LOCK_STATUS VARCHAR2(20),
             REG_LOCKED_TIME TIMESTAMP,
             REG_TENANT_ID INTEGER DEFAULT 0,
             CONSTRAINT PK_REG_CLUSTER_LOCK PRIMARY KEY (REG_LOCK_NAME))
/
CREATE TABLE REG_LOG (
             REG_LOG_ID INTEGER,
             REG_PATH VARCHAR2(2000),
             REG_USER_ID VARCHAR2(31) NOT NULL,
             REG_LOGGED_TIME TIMESTAMP  NOT NULL,
             REG_ACTION INTEGER NOT NULL,
             REG_ACTION_DATA VARCHAR2(500),
             REG_TENANT_ID INTEGER DEFAULT 0,
             CONSTRAINT PK_REG_LOG PRIMARY KEY (REG_LOG_ID, REG_TENANT_ID))
/
CREATE SEQUENCE REG_LOG_SEQUENCE START WITH 1 INCREMENT BY 1 CACHE 20 ORDER 
/
CREATE OR REPLACE TRIGGER REG_LOG_TRIGGER
                    BEFORE INSERT
                    ON REG_LOG
                    REFERENCING NEW AS NEW
                    FOR EACH ROW
                     BEGIN
                       SELECT REG_LOG_SEQUENCE.nextval INTO :NEW.REG_LOG_ID FROM dual;
           		   END;
/	         

CREATE TABLE REG_PATH(
             REG_PATH_ID INTEGER NULL,
	         REG_PATH_VALUE VARCHAR2(2000) NOT NULL,
             REG_PATH_PARENT_ID INTEGER,
             REG_TENANT_ID INTEGER DEFAULT 0,
             CONSTRAINT PK_PATH PRIMARY KEY(REG_PATH_ID, REG_TENANT_ID))
/
CREATE INDEX REG_PATH_IND_BY_PATH_VALUE ON REG_PATH(REG_PATH_VALUE, REG_TENANT_ID)
/
CREATE INDEX REG_PATH_IND_BY_PARENT_ID ON REG_PATH(REG_PATH_PARENT_ID, REG_TENANT_ID)
/
CREATE SEQUENCE REG_PATH_SEQUENCE START WITH 1 INCREMENT BY 1 CACHE 20 ORDER 
/
CREATE OR REPLACE TRIGGER REG_PATH_TRIGGER
                    BEFORE INSERT
                    ON REG_PATH
                    REFERENCING NEW AS NEW
                    FOR EACH ROW
                     BEGIN
                       SELECT REG_PATH_SEQUENCE.nextval INTO :NEW.REG_PATH_ID FROM dual;
 			   END;
/                   

CREATE TABLE REG_CONTENT (
             REG_CONTENT_ID INTEGER,
             REG_CONTENT_DATA BLOB,
             REG_TENANT_ID INTEGER DEFAULT 0,
             CONSTRAINT PK_REG_CONTENT PRIMARY KEY(REG_CONTENT_ID, REG_TENANT_ID))
/
CREATE SEQUENCE REG_CONTENT_SEQUENCE START WITH 1 INCREMENT BY 1 CACHE 20 ORDER 
/
CREATE OR REPLACE TRIGGER REG_CONTENT_TRIGGER
                    BEFORE INSERT
                    ON REG_CONTENT
                    REFERENCING NEW AS NEW
                    FOR EACH ROW
                     BEGIN
                       SELECT REG_CONTENT_SEQUENCE.nextval INTO :NEW.REG_CONTENT_ID FROM dual;
 			   END;
/                   

CREATE TABLE REG_CONTENT_HISTORY (
             REG_CONTENT_ID INTEGER NOT NULL,
             REG_CONTENT_DATA BLOB,
             REG_DELETED   SMALLINT,
             REG_TENANT_ID INTEGER DEFAULT 0,
             CONSTRAINT PK_REG_CONTENT_HISTORY PRIMARY KEY(REG_CONTENT_ID, REG_TENANT_ID))
/
CREATE TABLE REG_RESOURCE (
            REG_PATH_ID         INTEGER NOT NULL,
            REG_NAME            VARCHAR2(256),
            REG_VERSION         INTEGER,
            REG_MEDIA_TYPE      VARCHAR2(500),
            REG_CREATOR         VARCHAR2(31) NOT NULL,
            REG_CREATED_TIME    TIMESTAMP NOT NULL,
            REG_LAST_UPDATOR    VARCHAR2(31),
            REG_LAST_UPDATED_TIME    TIMESTAMP NOT NULL,
            REG_DESCRIPTION     VARCHAR2(1000),
            REG_CONTENT_ID      INTEGER,
            REG_TENANT_ID INTEGER DEFAULT 0,
            REG_UUID VARCHAR2(100) NOT NULL,
            CONSTRAINT FK_REG_RES_PATH FOREIGN KEY (REG_PATH_ID,REG_TENANT_ID) REFERENCES REG_PATH (REG_PATH_ID,REG_TENANT_ID),         
            CONSTRAINT PK_REG_RESOURCE PRIMARY KEY(REG_VERSION, REG_TENANT_ID))
/
CREATE SEQUENCE REG_RESOURCE_SEQUENCE START WITH 1 INCREMENT BY 1 CACHE 20 ORDER 
/
CREATE OR REPLACE TRIGGER REG_RESOURCE_TRIGGER
                    BEFORE INSERT
                    ON REG_RESOURCE
                    REFERENCING NEW AS NEW
                    FOR EACH ROW
                     BEGIN
                       SELECT REG_RESOURCE_SEQUENCE.nextval INTO :NEW.REG_VERSION FROM dual;
 			   END;
/                   

CREATE INDEX REG_RESOURCE_IND_BY_NAME ON REG_RESOURCE(REG_NAME, REG_TENANT_ID)
/
CREATE INDEX REG_RESOURCE_IND_BY_PATH_ID ON REG_RESOURCE(REG_PATH_ID, REG_NAME, REG_TENANT_ID)
/
CREATE TABLE REG_RESOURCE_HISTORY (
            REG_PATH_ID         INTEGER NOT NULL,
            REG_NAME            VARCHAR2(256),
            REG_VERSION         INTEGER NOT NULL,
            REG_MEDIA_TYPE      VARCHAR2(500),
            REG_CREATOR         VARCHAR2(31) NOT NULL,
            REG_CREATED_TIME    TIMESTAMP NOT NULL,
            REG_LAST_UPDATOR    VARCHAR2(31),
            REG_LAST_UPDATED_TIME    TIMESTAMP NOT NULL,
            REG_DESCRIPTION     VARCHAR2(1000),
            REG_CONTENT_ID      INTEGER,
            REG_DELETED         SMALLINT,
            REG_TENANT_ID INTEGER DEFAULT 0,
            REG_UUID VARCHAR2(100) NOT NULL,
            FOREIGN KEY (REG_PATH_ID,REG_TENANT_ID) REFERENCES REG_PATH (REG_PATH_ID,REG_TENANT_ID),
            FOREIGN KEY (REG_CONTENT_ID,REG_TENANT_ID) REFERENCES REG_CONTENT_HISTORY (REG_CONTENT_ID,REG_TENANT_ID),            
            CONSTRAINT PK_REG_RESOURCE_HISTORY PRIMARY KEY(REG_VERSION, REG_TENANT_ID))
/
CREATE INDEX REG_RES_HIST_IND_BY_NAME ON REG_RESOURCE_HISTORY(REG_NAME, REG_TENANT_ID)
/
CREATE INDEX REG_RES_HIST_IND_BY_PATH_ID ON REG_RESOURCE_HISTORY(REG_PATH_ID, REG_NAME, REG_TENANT_ID)
/
CREATE TABLE REG_COMMENT (
            REG_ID        INTEGER,
            REG_COMMENT_TEXT      VARCHAR2(500) NOT NULL,
            REG_USER_ID           VARCHAR2(31) NOT NULL,
            REG_COMMENTED_TIME    TIMESTAMP NOT NULL,
            REG_TENANT_ID INTEGER DEFAULT 0,
            CONSTRAINT PK_REG_COMMENT PRIMARY KEY(REG_ID, REG_TENANT_ID))
/
CREATE SEQUENCE REG_COMMENT_SEQUENCE START WITH 1 INCREMENT BY 1 CACHE 20 ORDER 
/
CREATE OR REPLACE TRIGGER REG_COMMENT_TRIGGER
                    BEFORE INSERT
                    ON REG_COMMENT
                    REFERENCING NEW AS NEW
                    FOR EACH ROW
                     BEGIN
                       SELECT REG_COMMENT_SEQUENCE.nextval INTO :NEW.REG_ID FROM dual;
 			   END;
/                   

CREATE TABLE REG_RESOURCE_COMMENT (
            REG_COMMENT_ID          INTEGER NOT NULL,
            REG_VERSION             INTEGER,
            REG_PATH_ID             INTEGER,
            REG_RESOURCE_NAME       VARCHAR2(256),
            FOREIGN KEY (REG_PATH_ID,REG_TENANT_ID) REFERENCES REG_PATH (REG_PATH_ID,REG_TENANT_ID),
            FOREIGN KEY (REG_COMMENT_ID,REG_TENANT_ID) REFERENCES REG_COMMENT (REG_ID,REG_TENANT_ID),            
            REG_TENANT_ID INTEGER DEFAULT 0) 
/
CREATE INDEX REG_RES_COMM_BY_PATH_ID ON REG_RESOURCE_COMMENT(REG_PATH_ID, REG_RESOURCE_NAME, REG_TENANT_ID)
/
CREATE INDEX REG_RES_COMM_BY_VERSION ON REG_RESOURCE_COMMENT(REG_VERSION, REG_TENANT_ID)
/
CREATE TABLE REG_RATING (
            REG_ID     INTEGER,
            REG_RATING        INTEGER NOT NULL,
            REG_USER_ID       VARCHAR2(31) NOT NULL,
            REG_RATED_TIME    TIMESTAMP NOT NULL,
            REG_TENANT_ID INTEGER DEFAULT 0,
            CONSTRAINT PK_REG_RATING PRIMARY KEY(REG_ID, REG_TENANT_ID))
/
CREATE SEQUENCE REG_RATING_SEQUENCE START WITH 1 INCREMENT BY 1 CACHE 20 ORDER 
/
CREATE OR REPLACE TRIGGER REG_RATING_TRIGGER
                    BEFORE INSERT
                    ON REG_RATING
                    REFERENCING NEW AS NEW
                    FOR EACH ROW
                     BEGIN
                       SELECT REG_RATING_SEQUENCE.nextval INTO :NEW.REG_ID FROM dual;
                     END;
/
				
CREATE TABLE REG_RESOURCE_RATING (
            REG_RATING_ID           INTEGER NOT NULL,
            REG_VERSION             INTEGER,
            REG_PATH_ID             INTEGER,
            REG_RESOURCE_NAME       VARCHAR2(256),
            FOREIGN KEY (REG_PATH_ID,REG_TENANT_ID) REFERENCES REG_PATH (REG_PATH_ID,REG_TENANT_ID),
            FOREIGN KEY (REG_RATING_ID,REG_TENANT_ID) REFERENCES REG_RATING (REG_ID,REG_TENANT_ID),           
            REG_TENANT_ID INTEGER DEFAULT 0)
/
CREATE INDEX REG_RATING_IND_BY_PATH_ID ON REG_RESOURCE_RATING(REG_PATH_ID, REG_RESOURCE_NAME, REG_TENANT_ID)
/
CREATE INDEX REG_RATING_IND_BY_VERSION ON REG_RESOURCE_RATING(REG_VERSION, REG_TENANT_ID)
/
CREATE TABLE REG_TAG (
            REG_ID         INTEGER,
            REG_TAG_NAME       VARCHAR2(500) NOT NULL,
            REG_USER_ID        VARCHAR2(31) NOT NULL,
            REG_TAGGED_TIME    TIMESTAMP NOT NULL,
            REG_TENANT_ID INTEGER DEFAULT 0,
            CONSTRAINT PK_REG_TAG PRIMARY KEY(REG_ID, REG_TENANT_ID))
/
CREATE SEQUENCE REG_TAG_SEQUENCE START WITH 1 INCREMENT BY 1 CACHE 20 ORDER 
/
CREATE OR REPLACE TRIGGER REG_TAG_TRIGGER
                    BEFORE INSERT
                    ON REG_TAG
                    REFERENCING NEW AS NEW
                    FOR EACH ROW
                     BEGIN
                       SELECT REG_TAG_SEQUENCE.nextval INTO :NEW.REG_ID FROM dual;
                     END;
/  
			

CREATE TABLE REG_RESOURCE_TAG (
            REG_TAG_ID              INTEGER NOT NULL,
            REG_VERSION             INTEGER,
            REG_PATH_ID             INTEGER,
            REG_RESOURCE_NAME       VARCHAR2(256),
            FOREIGN KEY (REG_PATH_ID,REG_TENANT_ID) REFERENCES REG_PATH (REG_PATH_ID,REG_TENANT_ID),
            FOREIGN KEY (REG_TAG_ID,REG_TENANT_ID) REFERENCES REG_TAG (REG_ID,REG_TENANT_ID),            
            REG_TENANT_ID INTEGER DEFAULT 0)
/
CREATE INDEX REG_TAG_IND_BY_PATH_ID ON REG_RESOURCE_TAG(REG_PATH_ID, REG_RESOURCE_NAME, REG_TENANT_ID)
/
CREATE INDEX REG_TAG_IND_BY_VERSION ON REG_RESOURCE_TAG(REG_VERSION, REG_TENANT_ID)
/
CREATE TABLE REG_PROPERTY (
            REG_ID         INTEGER,
            REG_NAME       VARCHAR2(100) NOT NULL,
            REG_VALUE        VARCHAR2(1000),
            REG_TENANT_ID INTEGER DEFAULT 0,
            CONSTRAINT PK_REG_PROPERTY PRIMARY KEY(REG_ID, REG_TENANT_ID))
/
CREATE SEQUENCE REG_PROPERTY_SEQUENCE START WITH 1 INCREMENT BY 1 CACHE 20 ORDER 
/
CREATE OR REPLACE TRIGGER REG_PROPERTY_TRIGGER
                    BEFORE INSERT
                    ON REG_PROPERTY
                    REFERENCING NEW AS NEW
                    FOR EACH ROW
                     BEGIN
                       SELECT REG_PROPERTY_SEQUENCE.nextval INTO :NEW.REG_ID FROM dual;
 			   END;
/                   

CREATE TABLE REG_RESOURCE_PROPERTY (
            REG_PROPERTY_ID         INTEGER NOT NULL,
            REG_VERSION             INTEGER,
            REG_PATH_ID             INTEGER,
            REG_RESOURCE_NAME       VARCHAR2(256),
            FOREIGN KEY (REG_PATH_ID,REG_TENANT_ID) REFERENCES REG_PATH (REG_PATH_ID,REG_TENANT_ID),
            FOREIGN KEY (REG_PROPERTY_ID,REG_TENANT_ID) REFERENCES REG_PROPERTY (REG_ID,REG_TENANT_ID),           
            REG_TENANT_ID INTEGER DEFAULT 0)
/
CREATE INDEX REG_RESC_PROP_BY_VERN_PROPID ON REG_RESOURCE_PROPERTY(REG_PROPERTY_ID,REG_VERSION, REG_TENANT_ID)
/
CREATE INDEX REG_RESC_PROP_BY_VERN_PATHNAME ON REG_RESOURCE_PROPERTY(REG_PROPERTY_ID,REG_PATH_ID,REG_RESOURCE_NAME, REG_TENANT_ID)
/
CREATE TABLE REG_ASSOCIATION (
            REG_ASSOCIATION_ID INTEGER,
            REG_SOURCEPATH VARCHAR2 (2000) NOT NULL,
            REG_TARGETPATH VARCHAR2 (2000) NOT NULL,
            REG_ASSOCIATION_TYPE VARCHAR2 (2000) NOT NULL,
            REG_TENANT_ID INTEGER DEFAULT 0,
            CONSTRAINT PK_REG_ASSOCIATION PRIMARY KEY (REG_ASSOCIATION_ID, REG_TENANT_ID))
/
CREATE SEQUENCE REG_ASSOCIATION_SEQUENCE START WITH 1 INCREMENT BY 1 CACHE 20 ORDER 
/
CREATE OR REPLACE TRIGGER REG_ASSOCIATION_TRIGGER
                    BEFORE INSERT
                    ON REG_ASSOCIATION
                    REFERENCING NEW AS NEW
                    FOR EACH ROW
                     BEGIN
                       SELECT REG_ASSOCIATION_SEQUENCE.nextval INTO :NEW.REG_ASSOCIATION_ID FROM dual;
 			   END;
/                   

CREATE TABLE REG_SNAPSHOT (
            REG_SNAPSHOT_ID     INTEGER,
            REG_PATH_ID            INTEGER NOT NULL,
            REG_RESOURCE_NAME      VARCHAR2(256),
            REG_RESOURCE_VIDS     BLOB NOT NULL,
            REG_TENANT_ID INTEGER DEFAULT 0,
            FOREIGN KEY (REG_PATH_ID,REG_TENANT_ID) REFERENCES REG_PATH (REG_PATH_ID,REG_TENANT_ID),
            CONSTRAINT PK_REG_SNAPSHOT PRIMARY KEY(REG_SNAPSHOT_ID, REG_TENANT_ID))
/
CREATE INDEX REG_SNAPSHOT_PATH_ID ON REG_SNAPSHOT(REG_PATH_ID, REG_RESOURCE_NAME, REG_TENANT_ID)
/
CREATE SEQUENCE REG_SNAPSHOT_SEQUENCE START WITH 1 INCREMENT BY 1 CACHE 20 ORDER 
/
CREATE OR REPLACE TRIGGER REG_SNAPSHOT_TRIGGER
                    BEFORE INSERT
                    ON REG_SNAPSHOT
                    REFERENCING NEW AS NEW
                    FOR EACH ROW
                     BEGIN
                       SELECT REG_SNAPSHOT_SEQUENCE.nextval INTO :NEW.REG_SNAPSHOT_ID FROM dual;
                     END;
/
/
CREATE TABLE UM_TENANT (
                    UM_ID INTEGER,
                    UM_DOMAIN_NAME VARCHAR(255) NOT NULL,
                    UM_EMAIL VARCHAR(255),
                    UM_ACTIVE NUMBER(1) DEFAULT 0,
	                UM_CREATED_DATE TIMESTAMP NOT NULL,
	                UM_USER_CONFIG BLOB,
                    PRIMARY KEY (UM_ID),
                    UNIQUE(UM_DOMAIN_NAME))
/
CREATE SEQUENCE UM_TENANT_SEQUENCE START WITH 1 INCREMENT BY 1 CACHE 20 ORDER 
/
CREATE OR REPLACE TRIGGER UM_TENANT_TRIGGER
		            BEFORE INSERT
                    ON UM_TENANT
                    REFERENCING NEW AS NEW
                    FOR EACH ROW
                    BEGIN
                     SELECT UM_TENANT_SEQUENCE.nextval INTO :NEW.UM_ID FROM dual;
                    END;
/

CREATE TABLE UM_DOMAIN(
            UM_DOMAIN_ID INTEGER,
            UM_DOMAIN_NAME VARCHAR(255),
            UM_TENANT_ID INTEGER DEFAULT 0,
            PRIMARY KEY (UM_DOMAIN_ID, UM_TENANT_ID)
)
/

CREATE SEQUENCE UM_DOMAIN_SEQUENCE START WITH 1 INCREMENT BY 1 CACHE 20 ORDER 
/

CREATE OR REPLACE TRIGGER UM_DOMAIN_TRIGGER
		            BEFORE INSERT
                    ON UM_DOMAIN
                    REFERENCING NEW AS NEW
                    FOR EACH ROW
                    BEGIN
                     SELECT UM_DOMAIN_SEQUENCE.nextval INTO :NEW.UM_DOMAIN_ID FROM dual;
                    END;
/

CREATE TABLE UM_USER (
                    UM_ID INTEGER,
                    UM_USER_NAME VARCHAR2(255) NOT NULL,
                    UM_USER_PASSWORD VARCHAR2(255) NOT NULL,
                    UM_SALT_VALUE VARCHAR(31),
                    UM_REQUIRE_CHANGE NUMBER(1) DEFAULT 0,
                    UM_CHANGED_TIME TIMESTAMP NOT NULL,
                    UM_TENANT_ID INTEGER DEFAULT 0,
                    PRIMARY KEY (UM_ID, UM_TENANT_ID),
                    UNIQUE(UM_USER_NAME, UM_TENANT_ID))
/
CREATE SEQUENCE UM_USER_SEQUENCE START WITH 1 INCREMENT BY 1 CACHE 20 ORDER 
/
CREATE OR REPLACE TRIGGER UM_USER_TRIGGER
		            BEFORE INSERT
                    ON UM_USER
                    REFERENCING NEW AS NEW
                    FOR EACH ROW
                    BEGIN
                     SELECT UM_USER_SEQUENCE.nextval INTO :NEW.UM_ID FROM dual;
                    END;
/
	

CREATE TABLE UM_SYSTEM_USER (
			UM_ID INTEGER,
			UM_USER_NAME VARCHAR(255) NOT NULL,
			UM_USER_PASSWORD VARCHAR(255) NOT NULL,
			UM_SALT_VALUE VARCHAR(31),
			UM_REQUIRE_CHANGE NUMBER(1) DEFAULT 0,
	                UM_CHANGED_TIME TIMESTAMP NOT NULL,
			UM_TENANT_ID INTEGER DEFAULT 0,
			PRIMARY KEY (UM_ID, UM_TENANT_ID),
			UNIQUE(UM_USER_NAME, UM_TENANT_ID))

/

CREATE SEQUENCE UM_SYSTEM_USER_SEQUENCE START WITH 1 INCREMENT BY 1 CACHE 20 ORDER 
/

CREATE OR REPLACE TRIGGER UM_SYSTEM_USER_TRIGGER
		            BEFORE INSERT
                    ON UM_SYSTEM_USER
                    REFERENCING NEW AS NEW
                    FOR EACH ROW
                    BEGIN
                     SELECT UM_SYSTEM_USER_SEQUENCE.nextval INTO :NEW.UM_ID FROM dual;
                    END;
/
	
	
CREATE TABLE UM_USER_ATTRIBUTE (
                    UM_ID INTEGER,
                    UM_ATTR_NAME VARCHAR2(255) NOT NULL,
                    UM_ATTR_VALUE VARCHAR2(255),
                    UM_PROFILE_ID VARCHAR(255),
                    UM_USER_ID INTEGER,
                    UM_TENANT_ID INTEGER DEFAULT 0,
                    FOREIGN KEY (UM_USER_ID, UM_TENANT_ID) REFERENCES UM_USER(UM_ID, UM_TENANT_ID) ON DELETE CASCADE,
                    PRIMARY KEY (UM_ID, UM_TENANT_ID))
/
CREATE SEQUENCE UM_USER_ATTRIBUTE_SEQUENCE START WITH 1 INCREMENT BY 1 CACHE 20 ORDER 
/
CREATE OR REPLACE TRIGGER UM_USER_ATTRIBUTE_TRIGGER
                    BEFORE INSERT
                    ON UM_USER_ATTRIBUTE
                    REFERENCING NEW AS NEW
                    FOR EACH ROW
                    BEGIN
                    SELECT UM_USER_ATTRIBUTE_SEQUENCE.nextval INTO :NEW.UM_ID FROM dual;
 			  END;
/                   

CREATE TABLE UM_ROLE (
                    UM_ID INTEGER,
                    UM_ROLE_NAME VARCHAR2(255) NOT NULL,
                    UM_TENANT_ID INTEGER DEFAULT 0,
		            UM_SHARED_ROLE CHAR(1) DEFAULT 0,
                    PRIMARY KEY (UM_ID, UM_TENANT_ID),
                    UNIQUE(UM_ROLE_NAME, UM_TENANT_ID))
/
CREATE SEQUENCE UM_ROLE_SEQUENCE START WITH 1 INCREMENT BY 1 CACHE 20 ORDER 
/
CREATE OR REPLACE TRIGGER UM_ROLE_TRIGGER
                    BEFORE INSERT
                    ON UM_ROLE

                    REFERENCING NEW AS NEW
                    FOR EACH ROW
                    BEGIN
                     SELECT UM_ROLE_SEQUENCE.nextval INTO :NEW.UM_ID FROM dual;
 			  END;
/             


CREATE TABLE UM_MODULE(
	UM_ID INTEGER,
	UM_MODULE_NAME VARCHAR(100),
	UNIQUE(UM_MODULE_NAME),
	PRIMARY KEY(UM_ID)
)
/

CREATE SEQUENCE UM_MODULE_SEQUENCE START WITH 1 INCREMENT BY 1 CACHE 20 ORDER 
/

CREATE OR REPLACE TRIGGER UM_MODULE_TRIGGER
                    BEFORE INSERT
                    ON UM_MODULE
                    REFERENCING NEW AS NEW
                    FOR EACH ROW
                    BEGIN
                     SELECT UM_MODULE_SEQUENCE.nextval INTO :NEW.UM_ID FROM dual;
                    END;
/

CREATE TABLE UM_MODULE_ACTIONS(
	UM_ACTION VARCHAR(255) NOT NULL,
	UM_MODULE_ID INTEGER NOT NULL,
	PRIMARY KEY(UM_ACTION, UM_MODULE_ID),
	FOREIGN KEY (UM_MODULE_ID) REFERENCES UM_MODULE(UM_ID) ON DELETE CASCADE
)
/

CREATE TABLE UM_PERMISSION (
                    UM_ID INTEGER,
                    UM_RESOURCE_ID VARCHAR2(255) NOT NULL,
                    UM_ACTION VARCHAR2(255) NOT NULL,
                    UM_TENANT_ID INTEGER DEFAULT 0,
			        UM_MODULE_ID INTEGER DEFAULT 0,
                    PRIMARY KEY (UM_ID, UM_TENANT_ID))
/
CREATE SEQUENCE UM_PERMISSION_SEQUENCE START WITH 1 INCREMENT BY 1 CACHE 20 ORDER 
/
CREATE OR REPLACE TRIGGER UM_PERMISSION_TRIGGER
                    BEFORE INSERT
                    ON UM_PERMISSION
                    REFERENCING NEW AS NEW
                    FOR EACH ROW
                    BEGIN
                     SELECT UM_PERMISSION_SEQUENCE.nextval INTO :NEW.UM_ID FROM dual;
                    END;
/   
CREATE INDEX INDEX_UM_PERMISSION ON UM_PERMISSION (UM_RESOURCE_ID, UM_ACTION, UM_TENANT_ID)
/
CREATE TABLE UM_ROLE_PERMISSION (
		            UM_ID INTEGER,
                    UM_PERMISSION_ID INTEGER NOT NULL,
                    UM_ROLE_NAME VARCHAR(255) NOT NULL,
                    UM_IS_ALLOWED SMALLINT NOT NULL,
                    UM_TENANT_ID INTEGER DEFAULT 0,
                    UM_DOMAIN_ID INTEGER,
                    FOREIGN KEY (UM_PERMISSION_ID, UM_TENANT_ID) REFERENCES UM_PERMISSION(UM_ID, UM_TENANT_ID) ON DELETE  CASCADE,
                    FOREIGN KEY (UM_DOMAIN_ID, UM_TENANT_ID) REFERENCES UM_DOMAIN(UM_DOMAIN_ID, UM_TENANT_ID) ON DELETE CASCADE,
		    --FOREIGN KEY (UM_ROLE_ID) REFERENCES UM_ROLE(UM_ID) ON DELETE CASCADE,                    
                    PRIMARY KEY (UM_ID, UM_TENANT_ID))
/
CREATE SEQUENCE UM_ROLE_PERMISSION_SEQUENCE START WITH 1 INCREMENT BY 1 CACHE 20 ORDER 
/
CREATE OR REPLACE TRIGGER UM_ROLE_PERMISSION_TRIGGER
		            BEFORE INSERT
                    ON UM_ROLE_PERMISSION
                    REFERENCING NEW AS NEW
                    FOR EACH ROW
                    BEGIN
                    SELECT UM_ROLE_PERMISSION_SEQUENCE.nextval INTO :NEW.UM_ID FROM dual;
 			  END;
/                   

CREATE TABLE UM_USER_PERMISSION (
		            UM_ID INTEGER,
		            UM_PERMISSION_ID INTEGER NOT NULL,
                    UM_USER_NAME VARCHAR(255) NOT NULL,
                    UM_IS_ALLOWED SMALLINT NOT NULL,
                    UM_TENANT_ID INTEGER DEFAULT 0,
                    UNIQUE (UM_PERMISSION_ID, UM_USER_NAME, UM_TENANT_ID),
                    FOREIGN KEY (UM_PERMISSION_ID, UM_TENANT_ID) REFERENCES UM_PERMISSION(UM_ID, UM_TENANT_ID) ON DELETE CASCADE,
                    --FOREIGN KEY (UM_USER_ID) REFERENCES UM_USER(UM_ID) ON DELETE CASCADE,
                    PRIMARY KEY (UM_ID, UM_TENANT_ID))
/
CREATE SEQUENCE UM_USER_PERMISSION_SEQUENCE START WITH 1 INCREMENT BY 1 CACHE 20 ORDER 
/
CREATE OR REPLACE TRIGGER UM_USER_PERMISSION_TRIGGER
		            BEFORE INSERT
		            ON UM_USER_PERMISSION
                    REFERENCING NEW AS NEW
                    FOR EACH ROW
                    BEGIN
                    SELECT UM_USER_PERMISSION_SEQUENCE.nextval INTO :NEW.UM_ID FROM dual;
 			  END;
/                   

CREATE TABLE UM_USER_ROLE (
		            UM_ID INTEGER,
                    UM_ROLE_ID INTEGER NOT NULL,
                    UM_USER_ID INTEGER NOT NULL,
                    UM_TENANT_ID INTEGER DEFAULT 0,
                    UNIQUE (UM_USER_ID, UM_ROLE_ID, UM_TENANT_ID),
                    FOREIGN KEY (UM_ROLE_ID, UM_TENANT_ID) REFERENCES UM_ROLE(UM_ID, UM_TENANT_ID) ON DELETE CASCADE,
                    FOREIGN KEY (UM_USER_ID, UM_TENANT_ID) REFERENCES UM_USER(UM_ID, UM_TENANT_ID) ON DELETE CASCADE,
                    PRIMARY KEY (UM_ID, UM_TENANT_ID))
/
CREATE SEQUENCE UM_USER_ROLE_SEQUENCE START WITH 1 INCREMENT BY 1 CACHE 20 ORDER 
/
CREATE OR REPLACE TRIGGER UM_USER_ROLE_TRIGGER
                    BEFORE INSERT
                    ON UM_USER_ROLE
                    REFERENCING NEW AS NEW
                    FOR EACH ROW
                    BEGIN
 	                   SELECT UM_USER_ROLE_SEQUENCE.nextval INTO :NEW.UM_ID FROM dual;
                    END;
/

CREATE TABLE UM_SHARED_USER_ROLE(
    UM_ROLE_ID INTEGER NOT NULL,
    UM_USER_ID INTEGER NOT NULL,
    UM_USER_TENANT_ID INTEGER NOT NULL,
    UM_ROLE_TENANT_ID INTEGER NOT NULL,
    UNIQUE(UM_USER_ID,UM_ROLE_ID,UM_USER_TENANT_ID, UM_ROLE_TENANT_ID),
    FOREIGN KEY(UM_ROLE_ID,UM_ROLE_TENANT_ID) REFERENCES UM_ROLE(UM_ID,UM_TENANT_ID) ON DELETE CASCADE ,
    FOREIGN KEY(UM_USER_ID,UM_USER_TENANT_ID) REFERENCES UM_USER(UM_ID,UM_TENANT_ID) ON DELETE CASCADE 
)
/

CREATE TABLE UM_ACCOUNT_MAPPING(
	UM_ID INTEGER,
	UM_USER_NAME VARCHAR(255) NOT NULL,
	UM_TENANT_ID INTEGER NOT NULL,
	UM_USER_STORE_DOMAIN VARCHAR(100),
	UM_ACC_LINK_ID INTEGER NOT NULL,
	UNIQUE(UM_USER_NAME, UM_TENANT_ID, UM_USER_STORE_DOMAIN, UM_ACC_LINK_ID),
	FOREIGN KEY (UM_TENANT_ID) REFERENCES UM_TENANT(UM_ID) ON DELETE CASCADE,
	PRIMARY KEY (UM_ID)
)
/

CREATE SEQUENCE UM_ACCOUNT_MAPPING_SEQUENCE START WITH 1 INCREMENT BY 1 CACHE 20 ORDER 
/
CREATE OR REPLACE TRIGGER UM_ACCOUNT_MAPPING_TRIGGER
                    BEFORE INSERT
                    ON UM_ACCOUNT_MAPPING
                    REFERENCING NEW AS NEW
                    FOR EACH ROW
                    BEGIN
 	                   SELECT UM_ACCOUNT_MAPPING_SEQUENCE.nextval INTO :NEW.UM_ID FROM dual;
                    END;
/

CREATE TABLE HYBRID_ROLE (
                    UM_ID INTEGER,
                    UM_ROLE_ID VARCHAR(255) NOT NULL,
                    UM_TENANT_ID INTEGER DEFAULT 0,
                    PRIMARY KEY (UM_ID, UM_TENANT_ID),
                    UNIQUE(UM_ROLE_ID, UM_TENANT_ID))
/
CREATE SEQUENCE HYBRID_ROLE_SEQUENCE START WITH 1 INCREMENT BY 1 CACHE 20 ORDER 
/
CREATE OR REPLACE TRIGGER HYBRID_ROLE_TRIGGER
                    BEFORE INSERT
                    ON HYBRID_ROLE
                    REFERENCING NEW AS NEW
                    FOR EACH ROW
                    BEGIN
                    SELECT HYBRID_ROLE_SEQUENCE.nextval INTO :NEW.UM_ID FROM dual;
                    END;
/  
			
CREATE TABLE HYBRID_USER_ROLE (
                    UM_ID INTEGER,
                    UM_USER_ID VARCHAR(255),
                    UM_ROLE_ID VARCHAR(255) NOT NULL,
                    UM_TENANT_ID INTEGER DEFAULT 0,
                    PRIMARY KEY (UM_ID, UM_TENANT_ID))
/
CREATE SEQUENCE HYBRID_USER_ROLE_SEQUENCE START WITH 1 INCREMENT BY 1 CACHE 20 ORDER 
/
CREATE OR REPLACE TRIGGER HYBRID_USER_ROLE_TRIGGER
                    BEFORE INSERT
                    ON HYBRID_USER_ROLE
                    REFERENCING NEW AS NEW
                    FOR EACH ROW
                    BEGIN
                    SELECT HYBRID_USER_ROLE_SEQUENCE.nextval INTO :NEW.UM_ID FROM dual;
			  END;
/                    

CREATE TABLE UM_DIALECT(
            UM_ID INTEGER, 
            UM_DIALECT_URI VARCHAR(255) NOT NULL,
            UM_TENANT_ID INTEGER DEFAULT 0,
            UNIQUE(UM_DIALECT_URI, UM_TENANT_ID),
            PRIMARY KEY (UM_ID, UM_TENANT_ID)
)
/
CREATE SEQUENCE UM_DIALECT_SEQUENCE START WITH 1 INCREMENT BY 1 CACHE 20 ORDER 
/
CREATE OR REPLACE TRIGGER UM_DIALECT_TRIGGER
                    BEFORE INSERT
                    ON UM_DIALECT
                    REFERENCING NEW AS NEW
                    FOR EACH ROW
                    BEGIN
                    SELECT UM_DIALECT_SEQUENCE.nextval INTO :NEW.UM_ID FROM dual;
  			  END;
/                  

CREATE TABLE UM_CLAIM(
            UM_ID INTEGER, 
            UM_DIALECT_ID INTEGER NOT NULL, 
            UM_CLAIM_URI VARCHAR(255) NOT NULL, 
            UM_DISPLAY_TAG VARCHAR(255), 
            UM_DESCRIPTION VARCHAR(255), 
	    UM_MAPPED_ATTRIBUTE_DOMAIN VARCHAR(255),            
            UM_MAPPED_ATTRIBUTE VARCHAR(255), 
            UM_REG_EX VARCHAR(255), 
            UM_SUPPORTED SMALLINT, 
            UM_REQUIRED SMALLINT, 
            UM_DISPLAY_ORDER INTEGER,
            UM_TENANT_ID INTEGER DEFAULT 0,
            UM_CHECKED_ATTRIBUTE SMALLINT,
            UM_READ_ONLY SMALLINT,
            UNIQUE(UM_DIALECT_ID, UM_CLAIM_URI, UM_MAPPED_ATTRIBUTE_DOMAIN, UM_TENANT_ID),
            FOREIGN KEY(UM_DIALECT_ID, UM_TENANT_ID) REFERENCES UM_DIALECT(UM_ID, UM_TENANT_ID), 
            PRIMARY KEY (UM_ID, UM_TENANT_ID)
)
/
CREATE SEQUENCE UM_CLAIM_SEQUENCE START WITH 1 INCREMENT BY 1 CACHE 20 ORDER 
/
CREATE OR REPLACE TRIGGER UM_CLAIM_TRIGGER
                    BEFORE INSERT
                    ON UM_CLAIM
                    REFERENCING NEW AS NEW
                    FOR EACH ROW
                    BEGIN
	                SELECT UM_CLAIM_SEQUENCE.nextval INTO :NEW.UM_ID FROM dual;
      		  END;
/              

CREATE TABLE UM_PROFILE_CONFIG(
            UM_ID INTEGER, 
            UM_DIALECT_ID INTEGER, 
            UM_PROFILE_NAME VARCHAR(255), 
            UM_TENANT_ID INTEGER DEFAULT 0,
            FOREIGN KEY(UM_DIALECT_ID, UM_TENANT_ID) REFERENCES UM_DIALECT(UM_ID, UM_TENANT_ID), 
            PRIMARY KEY (UM_ID, UM_TENANT_ID)
)
/
CREATE SEQUENCE UM_PROFILE_CONFIG_SEQUENCE START WITH 1 INCREMENT BY 1 CACHE 20 ORDER 
/
CREATE OR REPLACE TRIGGER UM_PROFILE_CONFIG_TRIGGER
                    BEFORE INSERT
                    ON UM_PROFILE_CONFIG
                    REFERENCING NEW AS NEW
                    FOR EACH ROW
                    BEGIN
                    SELECT UM_PROFILE_CONFIG_SEQUENCE.nextval INTO :NEW.UM_ID FROM dual;
                    END;
/
    
CREATE TABLE UM_CLAIM_BEHAVIOR(
            UM_ID INTEGER, 
            UM_PROFILE_ID INTEGER, 
            UM_CLAIM_ID INTEGER, 
            UM_BEHAVIOUR SMALLINT,
            UM_TENANT_ID INTEGER DEFAULT 0,
            FOREIGN KEY(UM_PROFILE_ID, UM_TENANT_ID) REFERENCES UM_PROFILE_CONFIG(UM_ID, UM_TENANT_ID), 
            FOREIGN KEY(UM_CLAIM_ID, UM_TENANT_ID) REFERENCES UM_CLAIM(UM_ID, UM_TENANT_ID), 
            PRIMARY KEY (UM_ID, UM_TENANT_ID)
)
/
CREATE SEQUENCE UM_CLAIM_BEHAVIOR_SEQUENCE START WITH 1 INCREMENT BY 1 CACHE 20 ORDER 
/
CREATE OR REPLACE TRIGGER UM_CLAIM_BEHAVIOR_TRIGGER
                    BEFORE INSERT
                    ON UM_CLAIM_BEHAVIOR
                    REFERENCING NEW AS NEW
                    FOR EACH ROW
                    BEGIN
                    SELECT UM_CLAIM_BEHAVIOR_SEQUENCE.nextval INTO :NEW.UM_ID FROM dual;
 			  END;
/                   

CREATE TABLE UM_HYBRID_ROLE(
            UM_ID INTEGER NOT NULL,
            UM_ROLE_NAME VARCHAR(255),
            UM_TENANT_ID INTEGER DEFAULT 0,
            PRIMARY KEY (UM_ID, UM_TENANT_ID)
)
/
CREATE SEQUENCE UM_HYBRID_ROLE_SEQUENCE START WITH 1 INCREMENT BY 1 CACHE 20 ORDER 
/
CREATE OR REPLACE TRIGGER UM_HYBRID_ROLE_TRIGGER
                    BEFORE INSERT
                    ON UM_HYBRID_ROLE
                    REFERENCING NEW AS NEW
                    FOR EACH ROW
                    BEGIN
                    SELECT UM_HYBRID_ROLE_SEQUENCE.nextval INTO :NEW.UM_ID FROM dual;
              END;
/
CREATE TABLE UM_HYBRID_USER_ROLE(
            UM_ID INTEGER NOT NULL,
            UM_USER_NAME VARCHAR(255),
            UM_ROLE_ID INTEGER NOT NULL,
            UM_TENANT_ID INTEGER DEFAULT 0,
<<<<<<< HEAD
            UNIQUE (UM_USER_NAME, UM_ROLE_ID, UM_TENANT_ID),
            FOREIGN KEY (UM_ROLE_ID, UM_TENANT_ID) REFERENCES UM_HYBRID_ROLE(UM_ID, UM_TENANT_ID) ON DELETE CASCADE,
=======
	    UM_DOMAIN_ID INTEGER,
            UNIQUE (UM_USER_NAME, UM_ROLE_ID, UM_TENANT_ID, UM_DOMAIN_ID),
            FOREIGN KEY (UM_ROLE_ID, UM_TENANT_ID) REFERENCES UM_HYBRID_ROLE(UM_ID, UM_TENANT_ID),
            FOREIGN KEY (UM_DOMAIN_ID, UM_TENANT_ID) REFERENCES UM_DOMAIN(UM_DOMAIN_ID,UM_TENANT_ID) ON DELETE CASCADE,
>>>>>>> 66a0aae2
            PRIMARY KEY (UM_ID, UM_TENANT_ID)
)
/
CREATE SEQUENCE UM_HYBRID_USER_ROLE_SEQUENCE START WITH 1 INCREMENT BY 1 CACHE 20 ORDER 
/
CREATE OR REPLACE TRIGGER UM_HYBRID_USER_ROLE_TRIGGER
                    BEFORE INSERT
                    ON UM_HYBRID_USER_ROLE
                    REFERENCING NEW AS NEW
                    FOR EACH ROW
                    BEGIN
                    SELECT UM_HYBRID_USER_ROLE_SEQUENCE.nextval INTO :NEW.UM_ID FROM dual;
              END;
/
CREATE TABLE UM_HYBRID_REMEMBER_ME(
            UM_ID INTEGER NOT NULL,
			UM_USER_NAME VARCHAR(255) NOT NULL,
			UM_COOKIE_VALUE VARCHAR(1024),
			UM_CREATED_TIME TIMESTAMP,
            UM_TENANT_ID INTEGER DEFAULT 0,
			PRIMARY KEY (UM_ID, UM_TENANT_ID)
)
/
CREATE SEQUENCE UM_HYBRID_REMEMBER_ME_SEQUENCE START WITH 1 INCREMENT BY 1 CACHE 20 ORDER 
/
CREATE OR REPLACE TRIGGER UM_HYBRID_REMEMBER_ME_TRIGGER
                    BEFORE INSERT
                    ON UM_HYBRID_REMEMBER_ME
                    REFERENCING NEW AS NEW
                    FOR EACH ROW
                    BEGIN
                    SELECT UM_HYBRID_REMEMBER_ME_SEQUENCE.nextval INTO :NEW.UM_ID FROM dual;
              END;
/


CREATE TABLE UM_SYSTEM_ROLE(
            UM_ID INTEGER,
            UM_ROLE_NAME VARCHAR(255),
            UM_TENANT_ID INTEGER DEFAULT 0,
            PRIMARY KEY (UM_ID, UM_TENANT_ID)
)

/

CREATE SEQUENCE UM_SYSTEM_ROLE_SEQUENCE START WITH 1 INCREMENT BY 1 CACHE 20 ORDER 
/
CREATE OR REPLACE TRIGGER UM_SYSTEM_ROLE_TRIGGER
                    BEFORE INSERT
                    ON UM_SYSTEM_ROLE 
                    REFERENCING NEW AS NEW
                    FOR EACH ROW
                    BEGIN
                    SELECT UM_SYSTEM_ROLE_SEQUENCE.nextval INTO :NEW.UM_ID FROM dual;
              END;
/



CREATE TABLE UM_SYSTEM_USER_ROLE(
            UM_ID INTEGER,
            UM_USER_NAME VARCHAR(255),
            UM_ROLE_ID INTEGER NOT NULL,
            UM_TENANT_ID INTEGER DEFAULT 0,
            UNIQUE (UM_USER_NAME, UM_ROLE_ID, UM_TENANT_ID),
            FOREIGN KEY (UM_ROLE_ID, UM_TENANT_ID) REFERENCES UM_SYSTEM_ROLE(UM_ID, UM_TENANT_ID),
            PRIMARY KEY (UM_ID, UM_TENANT_ID)
)
/

CREATE SEQUENCE UM_SYSTEM_USER_ROLE_SEQUENCE START WITH 1 INCREMENT BY 1 CACHE 20 ORDER 
/
CREATE OR REPLACE TRIGGER UM_SYSTEM_USER_ROLE_TRIGGER
                    BEFORE INSERT
                    ON UM_SYSTEM_USER_ROLE 
                    REFERENCING NEW AS NEW
                    FOR EACH ROW
                    BEGIN
                    SELECT UM_SYSTEM_USER_ROLE_SEQUENCE.nextval INTO :NEW.UM_ID FROM dual;
              END;
/
<|MERGE_RESOLUTION|>--- conflicted
+++ resolved
@@ -1,845 +1,842 @@
-CREATE TABLE REG_CLUSTER_LOCK (
-             REG_LOCK_NAME VARCHAR2(20),
-             REG_LOCK_STATUS VARCHAR2(20),
-             REG_LOCKED_TIME TIMESTAMP,
-             REG_TENANT_ID INTEGER DEFAULT 0,
-             CONSTRAINT PK_REG_CLUSTER_LOCK PRIMARY KEY (REG_LOCK_NAME))
-/
-CREATE TABLE REG_LOG (
-             REG_LOG_ID INTEGER,
-             REG_PATH VARCHAR2(2000),
-             REG_USER_ID VARCHAR2(31) NOT NULL,
-             REG_LOGGED_TIME TIMESTAMP  NOT NULL,
-             REG_ACTION INTEGER NOT NULL,
-             REG_ACTION_DATA VARCHAR2(500),
-             REG_TENANT_ID INTEGER DEFAULT 0,
-             CONSTRAINT PK_REG_LOG PRIMARY KEY (REG_LOG_ID, REG_TENANT_ID))
-/
-CREATE SEQUENCE REG_LOG_SEQUENCE START WITH 1 INCREMENT BY 1 CACHE 20 ORDER 
-/
-CREATE OR REPLACE TRIGGER REG_LOG_TRIGGER
-                    BEFORE INSERT
-                    ON REG_LOG
-                    REFERENCING NEW AS NEW
-                    FOR EACH ROW
-                     BEGIN
-                       SELECT REG_LOG_SEQUENCE.nextval INTO :NEW.REG_LOG_ID FROM dual;
-           		   END;
-/	         
-
-CREATE TABLE REG_PATH(
-             REG_PATH_ID INTEGER NULL,
-	         REG_PATH_VALUE VARCHAR2(2000) NOT NULL,
-             REG_PATH_PARENT_ID INTEGER,
-             REG_TENANT_ID INTEGER DEFAULT 0,
-             CONSTRAINT PK_PATH PRIMARY KEY(REG_PATH_ID, REG_TENANT_ID))
-/
-CREATE INDEX REG_PATH_IND_BY_PATH_VALUE ON REG_PATH(REG_PATH_VALUE, REG_TENANT_ID)
-/
-CREATE INDEX REG_PATH_IND_BY_PARENT_ID ON REG_PATH(REG_PATH_PARENT_ID, REG_TENANT_ID)
-/
-CREATE SEQUENCE REG_PATH_SEQUENCE START WITH 1 INCREMENT BY 1 CACHE 20 ORDER 
-/
-CREATE OR REPLACE TRIGGER REG_PATH_TRIGGER
-                    BEFORE INSERT
-                    ON REG_PATH
-                    REFERENCING NEW AS NEW
-                    FOR EACH ROW
-                     BEGIN
-                       SELECT REG_PATH_SEQUENCE.nextval INTO :NEW.REG_PATH_ID FROM dual;
- 			   END;
-/                   
-
-CREATE TABLE REG_CONTENT (
-             REG_CONTENT_ID INTEGER,
-             REG_CONTENT_DATA BLOB,
-             REG_TENANT_ID INTEGER DEFAULT 0,
-             CONSTRAINT PK_REG_CONTENT PRIMARY KEY(REG_CONTENT_ID, REG_TENANT_ID))
-/
-CREATE SEQUENCE REG_CONTENT_SEQUENCE START WITH 1 INCREMENT BY 1 CACHE 20 ORDER 
-/
-CREATE OR REPLACE TRIGGER REG_CONTENT_TRIGGER
-                    BEFORE INSERT
-                    ON REG_CONTENT
-                    REFERENCING NEW AS NEW
-                    FOR EACH ROW
-                     BEGIN
-                       SELECT REG_CONTENT_SEQUENCE.nextval INTO :NEW.REG_CONTENT_ID FROM dual;
- 			   END;
-/                   
-
-CREATE TABLE REG_CONTENT_HISTORY (
-             REG_CONTENT_ID INTEGER NOT NULL,
-             REG_CONTENT_DATA BLOB,
-             REG_DELETED   SMALLINT,
-             REG_TENANT_ID INTEGER DEFAULT 0,
-             CONSTRAINT PK_REG_CONTENT_HISTORY PRIMARY KEY(REG_CONTENT_ID, REG_TENANT_ID))
-/
-CREATE TABLE REG_RESOURCE (
-            REG_PATH_ID         INTEGER NOT NULL,
-            REG_NAME            VARCHAR2(256),
-            REG_VERSION         INTEGER,
-            REG_MEDIA_TYPE      VARCHAR2(500),
-            REG_CREATOR         VARCHAR2(31) NOT NULL,
-            REG_CREATED_TIME    TIMESTAMP NOT NULL,
-            REG_LAST_UPDATOR    VARCHAR2(31),
-            REG_LAST_UPDATED_TIME    TIMESTAMP NOT NULL,
-            REG_DESCRIPTION     VARCHAR2(1000),
-            REG_CONTENT_ID      INTEGER,
-            REG_TENANT_ID INTEGER DEFAULT 0,
-            REG_UUID VARCHAR2(100) NOT NULL,
-            CONSTRAINT FK_REG_RES_PATH FOREIGN KEY (REG_PATH_ID,REG_TENANT_ID) REFERENCES REG_PATH (REG_PATH_ID,REG_TENANT_ID),         
-            CONSTRAINT PK_REG_RESOURCE PRIMARY KEY(REG_VERSION, REG_TENANT_ID))
-/
-CREATE SEQUENCE REG_RESOURCE_SEQUENCE START WITH 1 INCREMENT BY 1 CACHE 20 ORDER 
-/
-CREATE OR REPLACE TRIGGER REG_RESOURCE_TRIGGER
-                    BEFORE INSERT
-                    ON REG_RESOURCE
-                    REFERENCING NEW AS NEW
-                    FOR EACH ROW
-                     BEGIN
-                       SELECT REG_RESOURCE_SEQUENCE.nextval INTO :NEW.REG_VERSION FROM dual;
- 			   END;
-/                   
-
-CREATE INDEX REG_RESOURCE_IND_BY_NAME ON REG_RESOURCE(REG_NAME, REG_TENANT_ID)
-/
-CREATE INDEX REG_RESOURCE_IND_BY_PATH_ID ON REG_RESOURCE(REG_PATH_ID, REG_NAME, REG_TENANT_ID)
-/
-CREATE TABLE REG_RESOURCE_HISTORY (
-            REG_PATH_ID         INTEGER NOT NULL,
-            REG_NAME            VARCHAR2(256),
-            REG_VERSION         INTEGER NOT NULL,
-            REG_MEDIA_TYPE      VARCHAR2(500),
-            REG_CREATOR         VARCHAR2(31) NOT NULL,
-            REG_CREATED_TIME    TIMESTAMP NOT NULL,
-            REG_LAST_UPDATOR    VARCHAR2(31),
-            REG_LAST_UPDATED_TIME    TIMESTAMP NOT NULL,
-            REG_DESCRIPTION     VARCHAR2(1000),
-            REG_CONTENT_ID      INTEGER,
-            REG_DELETED         SMALLINT,
-            REG_TENANT_ID INTEGER DEFAULT 0,
-            REG_UUID VARCHAR2(100) NOT NULL,
-            FOREIGN KEY (REG_PATH_ID,REG_TENANT_ID) REFERENCES REG_PATH (REG_PATH_ID,REG_TENANT_ID),
-            FOREIGN KEY (REG_CONTENT_ID,REG_TENANT_ID) REFERENCES REG_CONTENT_HISTORY (REG_CONTENT_ID,REG_TENANT_ID),            
-            CONSTRAINT PK_REG_RESOURCE_HISTORY PRIMARY KEY(REG_VERSION, REG_TENANT_ID))
-/
-CREATE INDEX REG_RES_HIST_IND_BY_NAME ON REG_RESOURCE_HISTORY(REG_NAME, REG_TENANT_ID)
-/
-CREATE INDEX REG_RES_HIST_IND_BY_PATH_ID ON REG_RESOURCE_HISTORY(REG_PATH_ID, REG_NAME, REG_TENANT_ID)
-/
-CREATE TABLE REG_COMMENT (
-            REG_ID        INTEGER,
-            REG_COMMENT_TEXT      VARCHAR2(500) NOT NULL,
-            REG_USER_ID           VARCHAR2(31) NOT NULL,
-            REG_COMMENTED_TIME    TIMESTAMP NOT NULL,
-            REG_TENANT_ID INTEGER DEFAULT 0,
-            CONSTRAINT PK_REG_COMMENT PRIMARY KEY(REG_ID, REG_TENANT_ID))
-/
-CREATE SEQUENCE REG_COMMENT_SEQUENCE START WITH 1 INCREMENT BY 1 CACHE 20 ORDER 
-/
-CREATE OR REPLACE TRIGGER REG_COMMENT_TRIGGER
-                    BEFORE INSERT
-                    ON REG_COMMENT
-                    REFERENCING NEW AS NEW
-                    FOR EACH ROW
-                     BEGIN
-                       SELECT REG_COMMENT_SEQUENCE.nextval INTO :NEW.REG_ID FROM dual;
- 			   END;
-/                   
-
-CREATE TABLE REG_RESOURCE_COMMENT (
-            REG_COMMENT_ID          INTEGER NOT NULL,
-            REG_VERSION             INTEGER,
-            REG_PATH_ID             INTEGER,
-            REG_RESOURCE_NAME       VARCHAR2(256),
-            FOREIGN KEY (REG_PATH_ID,REG_TENANT_ID) REFERENCES REG_PATH (REG_PATH_ID,REG_TENANT_ID),
-            FOREIGN KEY (REG_COMMENT_ID,REG_TENANT_ID) REFERENCES REG_COMMENT (REG_ID,REG_TENANT_ID),            
-            REG_TENANT_ID INTEGER DEFAULT 0) 
-/
-CREATE INDEX REG_RES_COMM_BY_PATH_ID ON REG_RESOURCE_COMMENT(REG_PATH_ID, REG_RESOURCE_NAME, REG_TENANT_ID)
-/
-CREATE INDEX REG_RES_COMM_BY_VERSION ON REG_RESOURCE_COMMENT(REG_VERSION, REG_TENANT_ID)
-/
-CREATE TABLE REG_RATING (
-            REG_ID     INTEGER,
-            REG_RATING        INTEGER NOT NULL,
-            REG_USER_ID       VARCHAR2(31) NOT NULL,
-            REG_RATED_TIME    TIMESTAMP NOT NULL,
-            REG_TENANT_ID INTEGER DEFAULT 0,
-            CONSTRAINT PK_REG_RATING PRIMARY KEY(REG_ID, REG_TENANT_ID))
-/
-CREATE SEQUENCE REG_RATING_SEQUENCE START WITH 1 INCREMENT BY 1 CACHE 20 ORDER 
-/
-CREATE OR REPLACE TRIGGER REG_RATING_TRIGGER
-                    BEFORE INSERT
-                    ON REG_RATING
-                    REFERENCING NEW AS NEW
-                    FOR EACH ROW
-                     BEGIN
-                       SELECT REG_RATING_SEQUENCE.nextval INTO :NEW.REG_ID FROM dual;
-                     END;
-/
-				
-CREATE TABLE REG_RESOURCE_RATING (
-            REG_RATING_ID           INTEGER NOT NULL,
-            REG_VERSION             INTEGER,
-            REG_PATH_ID             INTEGER,
-            REG_RESOURCE_NAME       VARCHAR2(256),
-            FOREIGN KEY (REG_PATH_ID,REG_TENANT_ID) REFERENCES REG_PATH (REG_PATH_ID,REG_TENANT_ID),
-            FOREIGN KEY (REG_RATING_ID,REG_TENANT_ID) REFERENCES REG_RATING (REG_ID,REG_TENANT_ID),           
-            REG_TENANT_ID INTEGER DEFAULT 0)
-/
-CREATE INDEX REG_RATING_IND_BY_PATH_ID ON REG_RESOURCE_RATING(REG_PATH_ID, REG_RESOURCE_NAME, REG_TENANT_ID)
-/
-CREATE INDEX REG_RATING_IND_BY_VERSION ON REG_RESOURCE_RATING(REG_VERSION, REG_TENANT_ID)
-/
-CREATE TABLE REG_TAG (
-            REG_ID         INTEGER,
-            REG_TAG_NAME       VARCHAR2(500) NOT NULL,
-            REG_USER_ID        VARCHAR2(31) NOT NULL,
-            REG_TAGGED_TIME    TIMESTAMP NOT NULL,
-            REG_TENANT_ID INTEGER DEFAULT 0,
-            CONSTRAINT PK_REG_TAG PRIMARY KEY(REG_ID, REG_TENANT_ID))
-/
-CREATE SEQUENCE REG_TAG_SEQUENCE START WITH 1 INCREMENT BY 1 CACHE 20 ORDER 
-/
-CREATE OR REPLACE TRIGGER REG_TAG_TRIGGER
-                    BEFORE INSERT
-                    ON REG_TAG
-                    REFERENCING NEW AS NEW
-                    FOR EACH ROW
-                     BEGIN
-                       SELECT REG_TAG_SEQUENCE.nextval INTO :NEW.REG_ID FROM dual;
-                     END;
-/  
-			
-
-CREATE TABLE REG_RESOURCE_TAG (
-            REG_TAG_ID              INTEGER NOT NULL,
-            REG_VERSION             INTEGER,
-            REG_PATH_ID             INTEGER,
-            REG_RESOURCE_NAME       VARCHAR2(256),
-            FOREIGN KEY (REG_PATH_ID,REG_TENANT_ID) REFERENCES REG_PATH (REG_PATH_ID,REG_TENANT_ID),
-            FOREIGN KEY (REG_TAG_ID,REG_TENANT_ID) REFERENCES REG_TAG (REG_ID,REG_TENANT_ID),            
-            REG_TENANT_ID INTEGER DEFAULT 0)
-/
-CREATE INDEX REG_TAG_IND_BY_PATH_ID ON REG_RESOURCE_TAG(REG_PATH_ID, REG_RESOURCE_NAME, REG_TENANT_ID)
-/
-CREATE INDEX REG_TAG_IND_BY_VERSION ON REG_RESOURCE_TAG(REG_VERSION, REG_TENANT_ID)
-/
-CREATE TABLE REG_PROPERTY (
-            REG_ID         INTEGER,
-            REG_NAME       VARCHAR2(100) NOT NULL,
-            REG_VALUE        VARCHAR2(1000),
-            REG_TENANT_ID INTEGER DEFAULT 0,
-            CONSTRAINT PK_REG_PROPERTY PRIMARY KEY(REG_ID, REG_TENANT_ID))
-/
-CREATE SEQUENCE REG_PROPERTY_SEQUENCE START WITH 1 INCREMENT BY 1 CACHE 20 ORDER 
-/
-CREATE OR REPLACE TRIGGER REG_PROPERTY_TRIGGER
-                    BEFORE INSERT
-                    ON REG_PROPERTY
-                    REFERENCING NEW AS NEW
-                    FOR EACH ROW
-                     BEGIN
-                       SELECT REG_PROPERTY_SEQUENCE.nextval INTO :NEW.REG_ID FROM dual;
- 			   END;
-/                   
-
-CREATE TABLE REG_RESOURCE_PROPERTY (
-            REG_PROPERTY_ID         INTEGER NOT NULL,
-            REG_VERSION             INTEGER,
-            REG_PATH_ID             INTEGER,
-            REG_RESOURCE_NAME       VARCHAR2(256),
-            FOREIGN KEY (REG_PATH_ID,REG_TENANT_ID) REFERENCES REG_PATH (REG_PATH_ID,REG_TENANT_ID),
-            FOREIGN KEY (REG_PROPERTY_ID,REG_TENANT_ID) REFERENCES REG_PROPERTY (REG_ID,REG_TENANT_ID),           
-            REG_TENANT_ID INTEGER DEFAULT 0)
-/
-CREATE INDEX REG_RESC_PROP_BY_VERN_PROPID ON REG_RESOURCE_PROPERTY(REG_PROPERTY_ID,REG_VERSION, REG_TENANT_ID)
-/
-CREATE INDEX REG_RESC_PROP_BY_VERN_PATHNAME ON REG_RESOURCE_PROPERTY(REG_PROPERTY_ID,REG_PATH_ID,REG_RESOURCE_NAME, REG_TENANT_ID)
-/
-CREATE TABLE REG_ASSOCIATION (
-            REG_ASSOCIATION_ID INTEGER,
-            REG_SOURCEPATH VARCHAR2 (2000) NOT NULL,
-            REG_TARGETPATH VARCHAR2 (2000) NOT NULL,
-            REG_ASSOCIATION_TYPE VARCHAR2 (2000) NOT NULL,
-            REG_TENANT_ID INTEGER DEFAULT 0,
-            CONSTRAINT PK_REG_ASSOCIATION PRIMARY KEY (REG_ASSOCIATION_ID, REG_TENANT_ID))
-/
-CREATE SEQUENCE REG_ASSOCIATION_SEQUENCE START WITH 1 INCREMENT BY 1 CACHE 20 ORDER 
-/
-CREATE OR REPLACE TRIGGER REG_ASSOCIATION_TRIGGER
-                    BEFORE INSERT
-                    ON REG_ASSOCIATION
-                    REFERENCING NEW AS NEW
-                    FOR EACH ROW
-                     BEGIN
-                       SELECT REG_ASSOCIATION_SEQUENCE.nextval INTO :NEW.REG_ASSOCIATION_ID FROM dual;
- 			   END;
-/                   
-
-CREATE TABLE REG_SNAPSHOT (
-            REG_SNAPSHOT_ID     INTEGER,
-            REG_PATH_ID            INTEGER NOT NULL,
-            REG_RESOURCE_NAME      VARCHAR2(256),
-            REG_RESOURCE_VIDS     BLOB NOT NULL,
-            REG_TENANT_ID INTEGER DEFAULT 0,
-            FOREIGN KEY (REG_PATH_ID,REG_TENANT_ID) REFERENCES REG_PATH (REG_PATH_ID,REG_TENANT_ID),
-            CONSTRAINT PK_REG_SNAPSHOT PRIMARY KEY(REG_SNAPSHOT_ID, REG_TENANT_ID))
-/
-CREATE INDEX REG_SNAPSHOT_PATH_ID ON REG_SNAPSHOT(REG_PATH_ID, REG_RESOURCE_NAME, REG_TENANT_ID)
-/
-CREATE SEQUENCE REG_SNAPSHOT_SEQUENCE START WITH 1 INCREMENT BY 1 CACHE 20 ORDER 
-/
-CREATE OR REPLACE TRIGGER REG_SNAPSHOT_TRIGGER
-                    BEFORE INSERT
-                    ON REG_SNAPSHOT
-                    REFERENCING NEW AS NEW
-                    FOR EACH ROW
-                     BEGIN
-                       SELECT REG_SNAPSHOT_SEQUENCE.nextval INTO :NEW.REG_SNAPSHOT_ID FROM dual;
-                     END;
-/
-/
-CREATE TABLE UM_TENANT (
-                    UM_ID INTEGER,
-                    UM_DOMAIN_NAME VARCHAR(255) NOT NULL,
-                    UM_EMAIL VARCHAR(255),
-                    UM_ACTIVE NUMBER(1) DEFAULT 0,
-	                UM_CREATED_DATE TIMESTAMP NOT NULL,
-	                UM_USER_CONFIG BLOB,
-                    PRIMARY KEY (UM_ID),
-                    UNIQUE(UM_DOMAIN_NAME))
-/
-CREATE SEQUENCE UM_TENANT_SEQUENCE START WITH 1 INCREMENT BY 1 CACHE 20 ORDER 
-/
-CREATE OR REPLACE TRIGGER UM_TENANT_TRIGGER
-		            BEFORE INSERT
-                    ON UM_TENANT
-                    REFERENCING NEW AS NEW
-                    FOR EACH ROW
-                    BEGIN
-                     SELECT UM_TENANT_SEQUENCE.nextval INTO :NEW.UM_ID FROM dual;
-                    END;
-/
-
-CREATE TABLE UM_DOMAIN(
-            UM_DOMAIN_ID INTEGER,
-            UM_DOMAIN_NAME VARCHAR(255),
-            UM_TENANT_ID INTEGER DEFAULT 0,
-            PRIMARY KEY (UM_DOMAIN_ID, UM_TENANT_ID)
-)
-/
-
-CREATE SEQUENCE UM_DOMAIN_SEQUENCE START WITH 1 INCREMENT BY 1 CACHE 20 ORDER 
-/
-
-CREATE OR REPLACE TRIGGER UM_DOMAIN_TRIGGER
-		            BEFORE INSERT
-                    ON UM_DOMAIN
-                    REFERENCING NEW AS NEW
-                    FOR EACH ROW
-                    BEGIN
-                     SELECT UM_DOMAIN_SEQUENCE.nextval INTO :NEW.UM_DOMAIN_ID FROM dual;
-                    END;
-/
-
-CREATE TABLE UM_USER (
-                    UM_ID INTEGER,
-                    UM_USER_NAME VARCHAR2(255) NOT NULL,
-                    UM_USER_PASSWORD VARCHAR2(255) NOT NULL,
-                    UM_SALT_VALUE VARCHAR(31),
-                    UM_REQUIRE_CHANGE NUMBER(1) DEFAULT 0,
-                    UM_CHANGED_TIME TIMESTAMP NOT NULL,
-                    UM_TENANT_ID INTEGER DEFAULT 0,
-                    PRIMARY KEY (UM_ID, UM_TENANT_ID),
-                    UNIQUE(UM_USER_NAME, UM_TENANT_ID))
-/
-CREATE SEQUENCE UM_USER_SEQUENCE START WITH 1 INCREMENT BY 1 CACHE 20 ORDER 
-/
-CREATE OR REPLACE TRIGGER UM_USER_TRIGGER
-		            BEFORE INSERT
-                    ON UM_USER
-                    REFERENCING NEW AS NEW
-                    FOR EACH ROW
-                    BEGIN
-                     SELECT UM_USER_SEQUENCE.nextval INTO :NEW.UM_ID FROM dual;
-                    END;
-/
-	
-
-CREATE TABLE UM_SYSTEM_USER (
-			UM_ID INTEGER,
-			UM_USER_NAME VARCHAR(255) NOT NULL,
-			UM_USER_PASSWORD VARCHAR(255) NOT NULL,
-			UM_SALT_VALUE VARCHAR(31),
-			UM_REQUIRE_CHANGE NUMBER(1) DEFAULT 0,
-	                UM_CHANGED_TIME TIMESTAMP NOT NULL,
-			UM_TENANT_ID INTEGER DEFAULT 0,
-			PRIMARY KEY (UM_ID, UM_TENANT_ID),
-			UNIQUE(UM_USER_NAME, UM_TENANT_ID))
-
-/
-
-CREATE SEQUENCE UM_SYSTEM_USER_SEQUENCE START WITH 1 INCREMENT BY 1 CACHE 20 ORDER 
-/
-
-CREATE OR REPLACE TRIGGER UM_SYSTEM_USER_TRIGGER
-		            BEFORE INSERT
-                    ON UM_SYSTEM_USER
-                    REFERENCING NEW AS NEW
-                    FOR EACH ROW
-                    BEGIN
-                     SELECT UM_SYSTEM_USER_SEQUENCE.nextval INTO :NEW.UM_ID FROM dual;
-                    END;
-/
-	
-	
-CREATE TABLE UM_USER_ATTRIBUTE (
-                    UM_ID INTEGER,
-                    UM_ATTR_NAME VARCHAR2(255) NOT NULL,
-                    UM_ATTR_VALUE VARCHAR2(255),
-                    UM_PROFILE_ID VARCHAR(255),
-                    UM_USER_ID INTEGER,
-                    UM_TENANT_ID INTEGER DEFAULT 0,
-                    FOREIGN KEY (UM_USER_ID, UM_TENANT_ID) REFERENCES UM_USER(UM_ID, UM_TENANT_ID) ON DELETE CASCADE,
-                    PRIMARY KEY (UM_ID, UM_TENANT_ID))
-/
-CREATE SEQUENCE UM_USER_ATTRIBUTE_SEQUENCE START WITH 1 INCREMENT BY 1 CACHE 20 ORDER 
-/
-CREATE OR REPLACE TRIGGER UM_USER_ATTRIBUTE_TRIGGER
-                    BEFORE INSERT
-                    ON UM_USER_ATTRIBUTE
-                    REFERENCING NEW AS NEW
-                    FOR EACH ROW
-                    BEGIN
-                    SELECT UM_USER_ATTRIBUTE_SEQUENCE.nextval INTO :NEW.UM_ID FROM dual;
- 			  END;
-/                   
-
-CREATE TABLE UM_ROLE (
-                    UM_ID INTEGER,
-                    UM_ROLE_NAME VARCHAR2(255) NOT NULL,
-                    UM_TENANT_ID INTEGER DEFAULT 0,
-		            UM_SHARED_ROLE CHAR(1) DEFAULT 0,
-                    PRIMARY KEY (UM_ID, UM_TENANT_ID),
-                    UNIQUE(UM_ROLE_NAME, UM_TENANT_ID))
-/
-CREATE SEQUENCE UM_ROLE_SEQUENCE START WITH 1 INCREMENT BY 1 CACHE 20 ORDER 
-/
-CREATE OR REPLACE TRIGGER UM_ROLE_TRIGGER
-                    BEFORE INSERT
-                    ON UM_ROLE
-
-                    REFERENCING NEW AS NEW
-                    FOR EACH ROW
-                    BEGIN
-                     SELECT UM_ROLE_SEQUENCE.nextval INTO :NEW.UM_ID FROM dual;
- 			  END;
-/             
-
-
-CREATE TABLE UM_MODULE(
-	UM_ID INTEGER,
-	UM_MODULE_NAME VARCHAR(100),
-	UNIQUE(UM_MODULE_NAME),
-	PRIMARY KEY(UM_ID)
-)
-/
-
-CREATE SEQUENCE UM_MODULE_SEQUENCE START WITH 1 INCREMENT BY 1 CACHE 20 ORDER 
-/
-
-CREATE OR REPLACE TRIGGER UM_MODULE_TRIGGER
-                    BEFORE INSERT
-                    ON UM_MODULE
-                    REFERENCING NEW AS NEW
-                    FOR EACH ROW
-                    BEGIN
-                     SELECT UM_MODULE_SEQUENCE.nextval INTO :NEW.UM_ID FROM dual;
-                    END;
-/
-
-CREATE TABLE UM_MODULE_ACTIONS(
-	UM_ACTION VARCHAR(255) NOT NULL,
-	UM_MODULE_ID INTEGER NOT NULL,
-	PRIMARY KEY(UM_ACTION, UM_MODULE_ID),
-	FOREIGN KEY (UM_MODULE_ID) REFERENCES UM_MODULE(UM_ID) ON DELETE CASCADE
-)
-/
-
-CREATE TABLE UM_PERMISSION (
-                    UM_ID INTEGER,
-                    UM_RESOURCE_ID VARCHAR2(255) NOT NULL,
-                    UM_ACTION VARCHAR2(255) NOT NULL,
-                    UM_TENANT_ID INTEGER DEFAULT 0,
-			        UM_MODULE_ID INTEGER DEFAULT 0,
-                    PRIMARY KEY (UM_ID, UM_TENANT_ID))
-/
-CREATE SEQUENCE UM_PERMISSION_SEQUENCE START WITH 1 INCREMENT BY 1 CACHE 20 ORDER 
-/
-CREATE OR REPLACE TRIGGER UM_PERMISSION_TRIGGER
-                    BEFORE INSERT
-                    ON UM_PERMISSION
-                    REFERENCING NEW AS NEW
-                    FOR EACH ROW
-                    BEGIN
-                     SELECT UM_PERMISSION_SEQUENCE.nextval INTO :NEW.UM_ID FROM dual;
-                    END;
-/   
-CREATE INDEX INDEX_UM_PERMISSION ON UM_PERMISSION (UM_RESOURCE_ID, UM_ACTION, UM_TENANT_ID)
-/
-CREATE TABLE UM_ROLE_PERMISSION (
-		            UM_ID INTEGER,
-                    UM_PERMISSION_ID INTEGER NOT NULL,
-                    UM_ROLE_NAME VARCHAR(255) NOT NULL,
-                    UM_IS_ALLOWED SMALLINT NOT NULL,
-                    UM_TENANT_ID INTEGER DEFAULT 0,
-                    UM_DOMAIN_ID INTEGER,
-                    FOREIGN KEY (UM_PERMISSION_ID, UM_TENANT_ID) REFERENCES UM_PERMISSION(UM_ID, UM_TENANT_ID) ON DELETE  CASCADE,
-                    FOREIGN KEY (UM_DOMAIN_ID, UM_TENANT_ID) REFERENCES UM_DOMAIN(UM_DOMAIN_ID, UM_TENANT_ID) ON DELETE CASCADE,
-		    --FOREIGN KEY (UM_ROLE_ID) REFERENCES UM_ROLE(UM_ID) ON DELETE CASCADE,                    
-                    PRIMARY KEY (UM_ID, UM_TENANT_ID))
-/
-CREATE SEQUENCE UM_ROLE_PERMISSION_SEQUENCE START WITH 1 INCREMENT BY 1 CACHE 20 ORDER 
-/
-CREATE OR REPLACE TRIGGER UM_ROLE_PERMISSION_TRIGGER
-		            BEFORE INSERT
-                    ON UM_ROLE_PERMISSION
-                    REFERENCING NEW AS NEW
-                    FOR EACH ROW
-                    BEGIN
-                    SELECT UM_ROLE_PERMISSION_SEQUENCE.nextval INTO :NEW.UM_ID FROM dual;
- 			  END;
-/                   
-
-CREATE TABLE UM_USER_PERMISSION (
-		            UM_ID INTEGER,
-		            UM_PERMISSION_ID INTEGER NOT NULL,
-                    UM_USER_NAME VARCHAR(255) NOT NULL,
-                    UM_IS_ALLOWED SMALLINT NOT NULL,
-                    UM_TENANT_ID INTEGER DEFAULT 0,
-                    UNIQUE (UM_PERMISSION_ID, UM_USER_NAME, UM_TENANT_ID),
-                    FOREIGN KEY (UM_PERMISSION_ID, UM_TENANT_ID) REFERENCES UM_PERMISSION(UM_ID, UM_TENANT_ID) ON DELETE CASCADE,
-                    --FOREIGN KEY (UM_USER_ID) REFERENCES UM_USER(UM_ID) ON DELETE CASCADE,
-                    PRIMARY KEY (UM_ID, UM_TENANT_ID))
-/
-CREATE SEQUENCE UM_USER_PERMISSION_SEQUENCE START WITH 1 INCREMENT BY 1 CACHE 20 ORDER 
-/
-CREATE OR REPLACE TRIGGER UM_USER_PERMISSION_TRIGGER
-		            BEFORE INSERT
-		            ON UM_USER_PERMISSION
-                    REFERENCING NEW AS NEW
-                    FOR EACH ROW
-                    BEGIN
-                    SELECT UM_USER_PERMISSION_SEQUENCE.nextval INTO :NEW.UM_ID FROM dual;
- 			  END;
-/                   
-
-CREATE TABLE UM_USER_ROLE (
-		            UM_ID INTEGER,
-                    UM_ROLE_ID INTEGER NOT NULL,
-                    UM_USER_ID INTEGER NOT NULL,
-                    UM_TENANT_ID INTEGER DEFAULT 0,
-                    UNIQUE (UM_USER_ID, UM_ROLE_ID, UM_TENANT_ID),
-                    FOREIGN KEY (UM_ROLE_ID, UM_TENANT_ID) REFERENCES UM_ROLE(UM_ID, UM_TENANT_ID) ON DELETE CASCADE,
-                    FOREIGN KEY (UM_USER_ID, UM_TENANT_ID) REFERENCES UM_USER(UM_ID, UM_TENANT_ID) ON DELETE CASCADE,
-                    PRIMARY KEY (UM_ID, UM_TENANT_ID))
-/
-CREATE SEQUENCE UM_USER_ROLE_SEQUENCE START WITH 1 INCREMENT BY 1 CACHE 20 ORDER 
-/
-CREATE OR REPLACE TRIGGER UM_USER_ROLE_TRIGGER
-                    BEFORE INSERT
-                    ON UM_USER_ROLE
-                    REFERENCING NEW AS NEW
-                    FOR EACH ROW
-                    BEGIN
- 	                   SELECT UM_USER_ROLE_SEQUENCE.nextval INTO :NEW.UM_ID FROM dual;
-                    END;
-/
-
-CREATE TABLE UM_SHARED_USER_ROLE(
-    UM_ROLE_ID INTEGER NOT NULL,
-    UM_USER_ID INTEGER NOT NULL,
-    UM_USER_TENANT_ID INTEGER NOT NULL,
-    UM_ROLE_TENANT_ID INTEGER NOT NULL,
-    UNIQUE(UM_USER_ID,UM_ROLE_ID,UM_USER_TENANT_ID, UM_ROLE_TENANT_ID),
-    FOREIGN KEY(UM_ROLE_ID,UM_ROLE_TENANT_ID) REFERENCES UM_ROLE(UM_ID,UM_TENANT_ID) ON DELETE CASCADE ,
-    FOREIGN KEY(UM_USER_ID,UM_USER_TENANT_ID) REFERENCES UM_USER(UM_ID,UM_TENANT_ID) ON DELETE CASCADE 
-)
-/
-
-CREATE TABLE UM_ACCOUNT_MAPPING(
-	UM_ID INTEGER,
-	UM_USER_NAME VARCHAR(255) NOT NULL,
-	UM_TENANT_ID INTEGER NOT NULL,
-	UM_USER_STORE_DOMAIN VARCHAR(100),
-	UM_ACC_LINK_ID INTEGER NOT NULL,
-	UNIQUE(UM_USER_NAME, UM_TENANT_ID, UM_USER_STORE_DOMAIN, UM_ACC_LINK_ID),
-	FOREIGN KEY (UM_TENANT_ID) REFERENCES UM_TENANT(UM_ID) ON DELETE CASCADE,
-	PRIMARY KEY (UM_ID)
-)
-/
-
-CREATE SEQUENCE UM_ACCOUNT_MAPPING_SEQUENCE START WITH 1 INCREMENT BY 1 CACHE 20 ORDER 
-/
-CREATE OR REPLACE TRIGGER UM_ACCOUNT_MAPPING_TRIGGER
-                    BEFORE INSERT
-                    ON UM_ACCOUNT_MAPPING
-                    REFERENCING NEW AS NEW
-                    FOR EACH ROW
-                    BEGIN
- 	                   SELECT UM_ACCOUNT_MAPPING_SEQUENCE.nextval INTO :NEW.UM_ID FROM dual;
-                    END;
-/
-
-CREATE TABLE HYBRID_ROLE (
-                    UM_ID INTEGER,
-                    UM_ROLE_ID VARCHAR(255) NOT NULL,
-                    UM_TENANT_ID INTEGER DEFAULT 0,
-                    PRIMARY KEY (UM_ID, UM_TENANT_ID),
-                    UNIQUE(UM_ROLE_ID, UM_TENANT_ID))
-/
-CREATE SEQUENCE HYBRID_ROLE_SEQUENCE START WITH 1 INCREMENT BY 1 CACHE 20 ORDER 
-/
-CREATE OR REPLACE TRIGGER HYBRID_ROLE_TRIGGER
-                    BEFORE INSERT
-                    ON HYBRID_ROLE
-                    REFERENCING NEW AS NEW
-                    FOR EACH ROW
-                    BEGIN
-                    SELECT HYBRID_ROLE_SEQUENCE.nextval INTO :NEW.UM_ID FROM dual;
-                    END;
-/  
-			
-CREATE TABLE HYBRID_USER_ROLE (
-                    UM_ID INTEGER,
-                    UM_USER_ID VARCHAR(255),
-                    UM_ROLE_ID VARCHAR(255) NOT NULL,
-                    UM_TENANT_ID INTEGER DEFAULT 0,
-                    PRIMARY KEY (UM_ID, UM_TENANT_ID))
-/
-CREATE SEQUENCE HYBRID_USER_ROLE_SEQUENCE START WITH 1 INCREMENT BY 1 CACHE 20 ORDER 
-/
-CREATE OR REPLACE TRIGGER HYBRID_USER_ROLE_TRIGGER
-                    BEFORE INSERT
-                    ON HYBRID_USER_ROLE
-                    REFERENCING NEW AS NEW
-                    FOR EACH ROW
-                    BEGIN
-                    SELECT HYBRID_USER_ROLE_SEQUENCE.nextval INTO :NEW.UM_ID FROM dual;
-			  END;
-/                    
-
-CREATE TABLE UM_DIALECT(
-            UM_ID INTEGER, 
-            UM_DIALECT_URI VARCHAR(255) NOT NULL,
-            UM_TENANT_ID INTEGER DEFAULT 0,
-            UNIQUE(UM_DIALECT_URI, UM_TENANT_ID),
-            PRIMARY KEY (UM_ID, UM_TENANT_ID)
-)
-/
-CREATE SEQUENCE UM_DIALECT_SEQUENCE START WITH 1 INCREMENT BY 1 CACHE 20 ORDER 
-/
-CREATE OR REPLACE TRIGGER UM_DIALECT_TRIGGER
-                    BEFORE INSERT
-                    ON UM_DIALECT
-                    REFERENCING NEW AS NEW
-                    FOR EACH ROW
-                    BEGIN
-                    SELECT UM_DIALECT_SEQUENCE.nextval INTO :NEW.UM_ID FROM dual;
-  			  END;
-/                  
-
-CREATE TABLE UM_CLAIM(
-            UM_ID INTEGER, 
-            UM_DIALECT_ID INTEGER NOT NULL, 
-            UM_CLAIM_URI VARCHAR(255) NOT NULL, 
-            UM_DISPLAY_TAG VARCHAR(255), 
-            UM_DESCRIPTION VARCHAR(255), 
-	    UM_MAPPED_ATTRIBUTE_DOMAIN VARCHAR(255),            
-            UM_MAPPED_ATTRIBUTE VARCHAR(255), 
-            UM_REG_EX VARCHAR(255), 
-            UM_SUPPORTED SMALLINT, 
-            UM_REQUIRED SMALLINT, 
-            UM_DISPLAY_ORDER INTEGER,
-            UM_TENANT_ID INTEGER DEFAULT 0,
-            UM_CHECKED_ATTRIBUTE SMALLINT,
-            UM_READ_ONLY SMALLINT,
-            UNIQUE(UM_DIALECT_ID, UM_CLAIM_URI, UM_MAPPED_ATTRIBUTE_DOMAIN, UM_TENANT_ID),
-            FOREIGN KEY(UM_DIALECT_ID, UM_TENANT_ID) REFERENCES UM_DIALECT(UM_ID, UM_TENANT_ID), 
-            PRIMARY KEY (UM_ID, UM_TENANT_ID)
-)
-/
-CREATE SEQUENCE UM_CLAIM_SEQUENCE START WITH 1 INCREMENT BY 1 CACHE 20 ORDER 
-/
-CREATE OR REPLACE TRIGGER UM_CLAIM_TRIGGER
-                    BEFORE INSERT
-                    ON UM_CLAIM
-                    REFERENCING NEW AS NEW
-                    FOR EACH ROW
-                    BEGIN
-	                SELECT UM_CLAIM_SEQUENCE.nextval INTO :NEW.UM_ID FROM dual;
-      		  END;
-/              
-
-CREATE TABLE UM_PROFILE_CONFIG(
-            UM_ID INTEGER, 
-            UM_DIALECT_ID INTEGER, 
-            UM_PROFILE_NAME VARCHAR(255), 
-            UM_TENANT_ID INTEGER DEFAULT 0,
-            FOREIGN KEY(UM_DIALECT_ID, UM_TENANT_ID) REFERENCES UM_DIALECT(UM_ID, UM_TENANT_ID), 
-            PRIMARY KEY (UM_ID, UM_TENANT_ID)
-)
-/
-CREATE SEQUENCE UM_PROFILE_CONFIG_SEQUENCE START WITH 1 INCREMENT BY 1 CACHE 20 ORDER 
-/
-CREATE OR REPLACE TRIGGER UM_PROFILE_CONFIG_TRIGGER
-                    BEFORE INSERT
-                    ON UM_PROFILE_CONFIG
-                    REFERENCING NEW AS NEW
-                    FOR EACH ROW
-                    BEGIN
-                    SELECT UM_PROFILE_CONFIG_SEQUENCE.nextval INTO :NEW.UM_ID FROM dual;
-                    END;
-/
-    
-CREATE TABLE UM_CLAIM_BEHAVIOR(
-            UM_ID INTEGER, 
-            UM_PROFILE_ID INTEGER, 
-            UM_CLAIM_ID INTEGER, 
-            UM_BEHAVIOUR SMALLINT,
-            UM_TENANT_ID INTEGER DEFAULT 0,
-            FOREIGN KEY(UM_PROFILE_ID, UM_TENANT_ID) REFERENCES UM_PROFILE_CONFIG(UM_ID, UM_TENANT_ID), 
-            FOREIGN KEY(UM_CLAIM_ID, UM_TENANT_ID) REFERENCES UM_CLAIM(UM_ID, UM_TENANT_ID), 
-            PRIMARY KEY (UM_ID, UM_TENANT_ID)
-)
-/
-CREATE SEQUENCE UM_CLAIM_BEHAVIOR_SEQUENCE START WITH 1 INCREMENT BY 1 CACHE 20 ORDER 
-/
-CREATE OR REPLACE TRIGGER UM_CLAIM_BEHAVIOR_TRIGGER
-                    BEFORE INSERT
-                    ON UM_CLAIM_BEHAVIOR
-                    REFERENCING NEW AS NEW
-                    FOR EACH ROW
-                    BEGIN
-                    SELECT UM_CLAIM_BEHAVIOR_SEQUENCE.nextval INTO :NEW.UM_ID FROM dual;
- 			  END;
-/                   
-
-CREATE TABLE UM_HYBRID_ROLE(
-            UM_ID INTEGER NOT NULL,
-            UM_ROLE_NAME VARCHAR(255),
-            UM_TENANT_ID INTEGER DEFAULT 0,
-            PRIMARY KEY (UM_ID, UM_TENANT_ID)
-)
-/
-CREATE SEQUENCE UM_HYBRID_ROLE_SEQUENCE START WITH 1 INCREMENT BY 1 CACHE 20 ORDER 
-/
-CREATE OR REPLACE TRIGGER UM_HYBRID_ROLE_TRIGGER
-                    BEFORE INSERT
-                    ON UM_HYBRID_ROLE
-                    REFERENCING NEW AS NEW
-                    FOR EACH ROW
-                    BEGIN
-                    SELECT UM_HYBRID_ROLE_SEQUENCE.nextval INTO :NEW.UM_ID FROM dual;
-              END;
-/
-CREATE TABLE UM_HYBRID_USER_ROLE(
-            UM_ID INTEGER NOT NULL,
-            UM_USER_NAME VARCHAR(255),
-            UM_ROLE_ID INTEGER NOT NULL,
-            UM_TENANT_ID INTEGER DEFAULT 0,
-<<<<<<< HEAD
-            UNIQUE (UM_USER_NAME, UM_ROLE_ID, UM_TENANT_ID),
-            FOREIGN KEY (UM_ROLE_ID, UM_TENANT_ID) REFERENCES UM_HYBRID_ROLE(UM_ID, UM_TENANT_ID) ON DELETE CASCADE,
-=======
-	    UM_DOMAIN_ID INTEGER,
-            UNIQUE (UM_USER_NAME, UM_ROLE_ID, UM_TENANT_ID, UM_DOMAIN_ID),
-            FOREIGN KEY (UM_ROLE_ID, UM_TENANT_ID) REFERENCES UM_HYBRID_ROLE(UM_ID, UM_TENANT_ID),
-            FOREIGN KEY (UM_DOMAIN_ID, UM_TENANT_ID) REFERENCES UM_DOMAIN(UM_DOMAIN_ID,UM_TENANT_ID) ON DELETE CASCADE,
->>>>>>> 66a0aae2
-            PRIMARY KEY (UM_ID, UM_TENANT_ID)
-)
-/
-CREATE SEQUENCE UM_HYBRID_USER_ROLE_SEQUENCE START WITH 1 INCREMENT BY 1 CACHE 20 ORDER 
-/
-CREATE OR REPLACE TRIGGER UM_HYBRID_USER_ROLE_TRIGGER
-                    BEFORE INSERT
-                    ON UM_HYBRID_USER_ROLE
-                    REFERENCING NEW AS NEW
-                    FOR EACH ROW
-                    BEGIN
-                    SELECT UM_HYBRID_USER_ROLE_SEQUENCE.nextval INTO :NEW.UM_ID FROM dual;
-              END;
-/
-CREATE TABLE UM_HYBRID_REMEMBER_ME(
-            UM_ID INTEGER NOT NULL,
-			UM_USER_NAME VARCHAR(255) NOT NULL,
-			UM_COOKIE_VALUE VARCHAR(1024),
-			UM_CREATED_TIME TIMESTAMP,
-            UM_TENANT_ID INTEGER DEFAULT 0,
-			PRIMARY KEY (UM_ID, UM_TENANT_ID)
-)
-/
-CREATE SEQUENCE UM_HYBRID_REMEMBER_ME_SEQUENCE START WITH 1 INCREMENT BY 1 CACHE 20 ORDER 
-/
-CREATE OR REPLACE TRIGGER UM_HYBRID_REMEMBER_ME_TRIGGER
-                    BEFORE INSERT
-                    ON UM_HYBRID_REMEMBER_ME
-                    REFERENCING NEW AS NEW
-                    FOR EACH ROW
-                    BEGIN
-                    SELECT UM_HYBRID_REMEMBER_ME_SEQUENCE.nextval INTO :NEW.UM_ID FROM dual;
-              END;
-/
-
-
-CREATE TABLE UM_SYSTEM_ROLE(
-            UM_ID INTEGER,
-            UM_ROLE_NAME VARCHAR(255),
-            UM_TENANT_ID INTEGER DEFAULT 0,
-            PRIMARY KEY (UM_ID, UM_TENANT_ID)
-)
-
-/
-
-CREATE SEQUENCE UM_SYSTEM_ROLE_SEQUENCE START WITH 1 INCREMENT BY 1 CACHE 20 ORDER 
-/
-CREATE OR REPLACE TRIGGER UM_SYSTEM_ROLE_TRIGGER
-                    BEFORE INSERT
-                    ON UM_SYSTEM_ROLE 
-                    REFERENCING NEW AS NEW
-                    FOR EACH ROW
-                    BEGIN
-                    SELECT UM_SYSTEM_ROLE_SEQUENCE.nextval INTO :NEW.UM_ID FROM dual;
-              END;
-/
-
-
-
-CREATE TABLE UM_SYSTEM_USER_ROLE(
-            UM_ID INTEGER,
-            UM_USER_NAME VARCHAR(255),
-            UM_ROLE_ID INTEGER NOT NULL,
-            UM_TENANT_ID INTEGER DEFAULT 0,
-            UNIQUE (UM_USER_NAME, UM_ROLE_ID, UM_TENANT_ID),
-            FOREIGN KEY (UM_ROLE_ID, UM_TENANT_ID) REFERENCES UM_SYSTEM_ROLE(UM_ID, UM_TENANT_ID),
-            PRIMARY KEY (UM_ID, UM_TENANT_ID)
-)
-/
-
-CREATE SEQUENCE UM_SYSTEM_USER_ROLE_SEQUENCE START WITH 1 INCREMENT BY 1 CACHE 20 ORDER 
-/
-CREATE OR REPLACE TRIGGER UM_SYSTEM_USER_ROLE_TRIGGER
-                    BEFORE INSERT
-                    ON UM_SYSTEM_USER_ROLE 
-                    REFERENCING NEW AS NEW
-                    FOR EACH ROW
-                    BEGIN
-                    SELECT UM_SYSTEM_USER_ROLE_SEQUENCE.nextval INTO :NEW.UM_ID FROM dual;
-              END;
-/
+CREATE TABLE REG_CLUSTER_LOCK (
+             REG_LOCK_NAME VARCHAR2(20),
+             REG_LOCK_STATUS VARCHAR2(20),
+             REG_LOCKED_TIME TIMESTAMP,
+             REG_TENANT_ID INTEGER DEFAULT 0,
+             CONSTRAINT PK_REG_CLUSTER_LOCK PRIMARY KEY (REG_LOCK_NAME))
+/
+CREATE TABLE REG_LOG (
+             REG_LOG_ID INTEGER,
+             REG_PATH VARCHAR2(2000),
+             REG_USER_ID VARCHAR2(31) NOT NULL,
+             REG_LOGGED_TIME TIMESTAMP  NOT NULL,
+             REG_ACTION INTEGER NOT NULL,
+             REG_ACTION_DATA VARCHAR2(500),
+             REG_TENANT_ID INTEGER DEFAULT 0,
+             CONSTRAINT PK_REG_LOG PRIMARY KEY (REG_LOG_ID, REG_TENANT_ID))
+/
+CREATE SEQUENCE REG_LOG_SEQUENCE START WITH 1 INCREMENT BY 1 CACHE 20 ORDER 
+/
+CREATE OR REPLACE TRIGGER REG_LOG_TRIGGER
+                    BEFORE INSERT
+                    ON REG_LOG
+                    REFERENCING NEW AS NEW
+                    FOR EACH ROW
+                     BEGIN
+                       SELECT REG_LOG_SEQUENCE.nextval INTO :NEW.REG_LOG_ID FROM dual;
+           		   END;
+/	         
+
+CREATE TABLE REG_PATH(
+             REG_PATH_ID INTEGER NULL,
+	         REG_PATH_VALUE VARCHAR2(2000) NOT NULL,
+             REG_PATH_PARENT_ID INTEGER,
+             REG_TENANT_ID INTEGER DEFAULT 0,
+             CONSTRAINT PK_PATH PRIMARY KEY(REG_PATH_ID, REG_TENANT_ID))
+/
+CREATE INDEX REG_PATH_IND_BY_PATH_VALUE ON REG_PATH(REG_PATH_VALUE, REG_TENANT_ID)
+/
+CREATE INDEX REG_PATH_IND_BY_PARENT_ID ON REG_PATH(REG_PATH_PARENT_ID, REG_TENANT_ID)
+/
+CREATE SEQUENCE REG_PATH_SEQUENCE START WITH 1 INCREMENT BY 1 CACHE 20 ORDER 
+/
+CREATE OR REPLACE TRIGGER REG_PATH_TRIGGER
+                    BEFORE INSERT
+                    ON REG_PATH
+                    REFERENCING NEW AS NEW
+                    FOR EACH ROW
+                     BEGIN
+                       SELECT REG_PATH_SEQUENCE.nextval INTO :NEW.REG_PATH_ID FROM dual;
+ 			   END;
+/                   
+
+CREATE TABLE REG_CONTENT (
+             REG_CONTENT_ID INTEGER,
+             REG_CONTENT_DATA BLOB,
+             REG_TENANT_ID INTEGER DEFAULT 0,
+             CONSTRAINT PK_REG_CONTENT PRIMARY KEY(REG_CONTENT_ID, REG_TENANT_ID))
+/
+CREATE SEQUENCE REG_CONTENT_SEQUENCE START WITH 1 INCREMENT BY 1 CACHE 20 ORDER 
+/
+CREATE OR REPLACE TRIGGER REG_CONTENT_TRIGGER
+                    BEFORE INSERT
+                    ON REG_CONTENT
+                    REFERENCING NEW AS NEW
+                    FOR EACH ROW
+                     BEGIN
+                       SELECT REG_CONTENT_SEQUENCE.nextval INTO :NEW.REG_CONTENT_ID FROM dual;
+ 			   END;
+/                   
+
+CREATE TABLE REG_CONTENT_HISTORY (
+             REG_CONTENT_ID INTEGER NOT NULL,
+             REG_CONTENT_DATA BLOB,
+             REG_DELETED   SMALLINT,
+             REG_TENANT_ID INTEGER DEFAULT 0,
+             CONSTRAINT PK_REG_CONTENT_HISTORY PRIMARY KEY(REG_CONTENT_ID, REG_TENANT_ID))
+/
+CREATE TABLE REG_RESOURCE (
+            REG_PATH_ID         INTEGER NOT NULL,
+            REG_NAME            VARCHAR2(256),
+            REG_VERSION         INTEGER,
+            REG_MEDIA_TYPE      VARCHAR2(500),
+            REG_CREATOR         VARCHAR2(31) NOT NULL,
+            REG_CREATED_TIME    TIMESTAMP NOT NULL,
+            REG_LAST_UPDATOR    VARCHAR2(31),
+            REG_LAST_UPDATED_TIME    TIMESTAMP NOT NULL,
+            REG_DESCRIPTION     VARCHAR2(1000),
+            REG_CONTENT_ID      INTEGER,
+            REG_TENANT_ID INTEGER DEFAULT 0,
+            REG_UUID VARCHAR2(100) NOT NULL,
+            CONSTRAINT FK_REG_RES_PATH FOREIGN KEY (REG_PATH_ID,REG_TENANT_ID) REFERENCES REG_PATH (REG_PATH_ID,REG_TENANT_ID),         
+            CONSTRAINT PK_REG_RESOURCE PRIMARY KEY(REG_VERSION, REG_TENANT_ID))
+/
+CREATE SEQUENCE REG_RESOURCE_SEQUENCE START WITH 1 INCREMENT BY 1 CACHE 20 ORDER 
+/
+CREATE OR REPLACE TRIGGER REG_RESOURCE_TRIGGER
+                    BEFORE INSERT
+                    ON REG_RESOURCE
+                    REFERENCING NEW AS NEW
+                    FOR EACH ROW
+                     BEGIN
+                       SELECT REG_RESOURCE_SEQUENCE.nextval INTO :NEW.REG_VERSION FROM dual;
+ 			   END;
+/                   
+
+CREATE INDEX REG_RESOURCE_IND_BY_NAME ON REG_RESOURCE(REG_NAME, REG_TENANT_ID)
+/
+CREATE INDEX REG_RESOURCE_IND_BY_PATH_ID ON REG_RESOURCE(REG_PATH_ID, REG_NAME, REG_TENANT_ID)
+/
+CREATE TABLE REG_RESOURCE_HISTORY (
+            REG_PATH_ID         INTEGER NOT NULL,
+            REG_NAME            VARCHAR2(256),
+            REG_VERSION         INTEGER NOT NULL,
+            REG_MEDIA_TYPE      VARCHAR2(500),
+            REG_CREATOR         VARCHAR2(31) NOT NULL,
+            REG_CREATED_TIME    TIMESTAMP NOT NULL,
+            REG_LAST_UPDATOR    VARCHAR2(31),
+            REG_LAST_UPDATED_TIME    TIMESTAMP NOT NULL,
+            REG_DESCRIPTION     VARCHAR2(1000),
+            REG_CONTENT_ID      INTEGER,
+            REG_DELETED         SMALLINT,
+            REG_TENANT_ID INTEGER DEFAULT 0,
+            REG_UUID VARCHAR2(100) NOT NULL,
+            FOREIGN KEY (REG_PATH_ID,REG_TENANT_ID) REFERENCES REG_PATH (REG_PATH_ID,REG_TENANT_ID),
+            FOREIGN KEY (REG_CONTENT_ID,REG_TENANT_ID) REFERENCES REG_CONTENT_HISTORY (REG_CONTENT_ID,REG_TENANT_ID),            
+            CONSTRAINT PK_REG_RESOURCE_HISTORY PRIMARY KEY(REG_VERSION, REG_TENANT_ID))
+/
+CREATE INDEX REG_RES_HIST_IND_BY_NAME ON REG_RESOURCE_HISTORY(REG_NAME, REG_TENANT_ID)
+/
+CREATE INDEX REG_RES_HIST_IND_BY_PATH_ID ON REG_RESOURCE_HISTORY(REG_PATH_ID, REG_NAME, REG_TENANT_ID)
+/
+CREATE TABLE REG_COMMENT (
+            REG_ID        INTEGER,
+            REG_COMMENT_TEXT      VARCHAR2(500) NOT NULL,
+            REG_USER_ID           VARCHAR2(31) NOT NULL,
+            REG_COMMENTED_TIME    TIMESTAMP NOT NULL,
+            REG_TENANT_ID INTEGER DEFAULT 0,
+            CONSTRAINT PK_REG_COMMENT PRIMARY KEY(REG_ID, REG_TENANT_ID))
+/
+CREATE SEQUENCE REG_COMMENT_SEQUENCE START WITH 1 INCREMENT BY 1 CACHE 20 ORDER 
+/
+CREATE OR REPLACE TRIGGER REG_COMMENT_TRIGGER
+                    BEFORE INSERT
+                    ON REG_COMMENT
+                    REFERENCING NEW AS NEW
+                    FOR EACH ROW
+                     BEGIN
+                       SELECT REG_COMMENT_SEQUENCE.nextval INTO :NEW.REG_ID FROM dual;
+ 			   END;
+/                   
+
+CREATE TABLE REG_RESOURCE_COMMENT (
+            REG_COMMENT_ID          INTEGER NOT NULL,
+            REG_VERSION             INTEGER,
+            REG_PATH_ID             INTEGER,
+            REG_RESOURCE_NAME       VARCHAR2(256),
+            FOREIGN KEY (REG_PATH_ID,REG_TENANT_ID) REFERENCES REG_PATH (REG_PATH_ID,REG_TENANT_ID),
+            FOREIGN KEY (REG_COMMENT_ID,REG_TENANT_ID) REFERENCES REG_COMMENT (REG_ID,REG_TENANT_ID),            
+            REG_TENANT_ID INTEGER DEFAULT 0) 
+/
+CREATE INDEX REG_RES_COMM_BY_PATH_ID ON REG_RESOURCE_COMMENT(REG_PATH_ID, REG_RESOURCE_NAME, REG_TENANT_ID)
+/
+CREATE INDEX REG_RES_COMM_BY_VERSION ON REG_RESOURCE_COMMENT(REG_VERSION, REG_TENANT_ID)
+/
+CREATE TABLE REG_RATING (
+            REG_ID     INTEGER,
+            REG_RATING        INTEGER NOT NULL,
+            REG_USER_ID       VARCHAR2(31) NOT NULL,
+            REG_RATED_TIME    TIMESTAMP NOT NULL,
+            REG_TENANT_ID INTEGER DEFAULT 0,
+            CONSTRAINT PK_REG_RATING PRIMARY KEY(REG_ID, REG_TENANT_ID))
+/
+CREATE SEQUENCE REG_RATING_SEQUENCE START WITH 1 INCREMENT BY 1 CACHE 20 ORDER 
+/
+CREATE OR REPLACE TRIGGER REG_RATING_TRIGGER
+                    BEFORE INSERT
+                    ON REG_RATING
+                    REFERENCING NEW AS NEW
+                    FOR EACH ROW
+                     BEGIN
+                       SELECT REG_RATING_SEQUENCE.nextval INTO :NEW.REG_ID FROM dual;
+                     END;
+/
+				
+CREATE TABLE REG_RESOURCE_RATING (
+            REG_RATING_ID           INTEGER NOT NULL,
+            REG_VERSION             INTEGER,
+            REG_PATH_ID             INTEGER,
+            REG_RESOURCE_NAME       VARCHAR2(256),
+            FOREIGN KEY (REG_PATH_ID,REG_TENANT_ID) REFERENCES REG_PATH (REG_PATH_ID,REG_TENANT_ID),
+            FOREIGN KEY (REG_RATING_ID,REG_TENANT_ID) REFERENCES REG_RATING (REG_ID,REG_TENANT_ID),           
+            REG_TENANT_ID INTEGER DEFAULT 0)
+/
+CREATE INDEX REG_RATING_IND_BY_PATH_ID ON REG_RESOURCE_RATING(REG_PATH_ID, REG_RESOURCE_NAME, REG_TENANT_ID)
+/
+CREATE INDEX REG_RATING_IND_BY_VERSION ON REG_RESOURCE_RATING(REG_VERSION, REG_TENANT_ID)
+/
+CREATE TABLE REG_TAG (
+            REG_ID         INTEGER,
+            REG_TAG_NAME       VARCHAR2(500) NOT NULL,
+            REG_USER_ID        VARCHAR2(31) NOT NULL,
+            REG_TAGGED_TIME    TIMESTAMP NOT NULL,
+            REG_TENANT_ID INTEGER DEFAULT 0,
+            CONSTRAINT PK_REG_TAG PRIMARY KEY(REG_ID, REG_TENANT_ID))
+/
+CREATE SEQUENCE REG_TAG_SEQUENCE START WITH 1 INCREMENT BY 1 CACHE 20 ORDER 
+/
+CREATE OR REPLACE TRIGGER REG_TAG_TRIGGER
+                    BEFORE INSERT
+                    ON REG_TAG
+                    REFERENCING NEW AS NEW
+                    FOR EACH ROW
+                     BEGIN
+                       SELECT REG_TAG_SEQUENCE.nextval INTO :NEW.REG_ID FROM dual;
+                     END;
+/  
+			
+
+CREATE TABLE REG_RESOURCE_TAG (
+            REG_TAG_ID              INTEGER NOT NULL,
+            REG_VERSION             INTEGER,
+            REG_PATH_ID             INTEGER,
+            REG_RESOURCE_NAME       VARCHAR2(256),
+            FOREIGN KEY (REG_PATH_ID,REG_TENANT_ID) REFERENCES REG_PATH (REG_PATH_ID,REG_TENANT_ID),
+            FOREIGN KEY (REG_TAG_ID,REG_TENANT_ID) REFERENCES REG_TAG (REG_ID,REG_TENANT_ID),            
+            REG_TENANT_ID INTEGER DEFAULT 0)
+/
+CREATE INDEX REG_TAG_IND_BY_PATH_ID ON REG_RESOURCE_TAG(REG_PATH_ID, REG_RESOURCE_NAME, REG_TENANT_ID)
+/
+CREATE INDEX REG_TAG_IND_BY_VERSION ON REG_RESOURCE_TAG(REG_VERSION, REG_TENANT_ID)
+/
+CREATE TABLE REG_PROPERTY (
+            REG_ID         INTEGER,
+            REG_NAME       VARCHAR2(100) NOT NULL,
+            REG_VALUE        VARCHAR2(1000),
+            REG_TENANT_ID INTEGER DEFAULT 0,
+            CONSTRAINT PK_REG_PROPERTY PRIMARY KEY(REG_ID, REG_TENANT_ID))
+/
+CREATE SEQUENCE REG_PROPERTY_SEQUENCE START WITH 1 INCREMENT BY 1 CACHE 20 ORDER 
+/
+CREATE OR REPLACE TRIGGER REG_PROPERTY_TRIGGER
+                    BEFORE INSERT
+                    ON REG_PROPERTY
+                    REFERENCING NEW AS NEW
+                    FOR EACH ROW
+                     BEGIN
+                       SELECT REG_PROPERTY_SEQUENCE.nextval INTO :NEW.REG_ID FROM dual;
+ 			   END;
+/                   
+
+CREATE TABLE REG_RESOURCE_PROPERTY (
+            REG_PROPERTY_ID         INTEGER NOT NULL,
+            REG_VERSION             INTEGER,
+            REG_PATH_ID             INTEGER,
+            REG_RESOURCE_NAME       VARCHAR2(256),
+            FOREIGN KEY (REG_PATH_ID,REG_TENANT_ID) REFERENCES REG_PATH (REG_PATH_ID,REG_TENANT_ID),
+            FOREIGN KEY (REG_PROPERTY_ID,REG_TENANT_ID) REFERENCES REG_PROPERTY (REG_ID,REG_TENANT_ID),           
+            REG_TENANT_ID INTEGER DEFAULT 0)
+/
+CREATE INDEX REG_RESC_PROP_BY_VERN_PROPID ON REG_RESOURCE_PROPERTY(REG_PROPERTY_ID,REG_VERSION, REG_TENANT_ID)
+/
+CREATE INDEX REG_RESC_PROP_BY_VERN_PATHNAME ON REG_RESOURCE_PROPERTY(REG_PROPERTY_ID,REG_PATH_ID,REG_RESOURCE_NAME, REG_TENANT_ID)
+/
+CREATE TABLE REG_ASSOCIATION (
+            REG_ASSOCIATION_ID INTEGER,
+            REG_SOURCEPATH VARCHAR2 (2000) NOT NULL,
+            REG_TARGETPATH VARCHAR2 (2000) NOT NULL,
+            REG_ASSOCIATION_TYPE VARCHAR2 (2000) NOT NULL,
+            REG_TENANT_ID INTEGER DEFAULT 0,
+            CONSTRAINT PK_REG_ASSOCIATION PRIMARY KEY (REG_ASSOCIATION_ID, REG_TENANT_ID))
+/
+CREATE SEQUENCE REG_ASSOCIATION_SEQUENCE START WITH 1 INCREMENT BY 1 CACHE 20 ORDER 
+/
+CREATE OR REPLACE TRIGGER REG_ASSOCIATION_TRIGGER
+                    BEFORE INSERT
+                    ON REG_ASSOCIATION
+                    REFERENCING NEW AS NEW
+                    FOR EACH ROW
+                     BEGIN
+                       SELECT REG_ASSOCIATION_SEQUENCE.nextval INTO :NEW.REG_ASSOCIATION_ID FROM dual;
+ 			   END;
+/                   
+
+CREATE TABLE REG_SNAPSHOT (
+            REG_SNAPSHOT_ID     INTEGER,
+            REG_PATH_ID            INTEGER NOT NULL,
+            REG_RESOURCE_NAME      VARCHAR2(256),
+            REG_RESOURCE_VIDS     BLOB NOT NULL,
+            REG_TENANT_ID INTEGER DEFAULT 0,
+            FOREIGN KEY (REG_PATH_ID,REG_TENANT_ID) REFERENCES REG_PATH (REG_PATH_ID,REG_TENANT_ID),
+            CONSTRAINT PK_REG_SNAPSHOT PRIMARY KEY(REG_SNAPSHOT_ID, REG_TENANT_ID))
+/
+CREATE INDEX REG_SNAPSHOT_PATH_ID ON REG_SNAPSHOT(REG_PATH_ID, REG_RESOURCE_NAME, REG_TENANT_ID)
+/
+CREATE SEQUENCE REG_SNAPSHOT_SEQUENCE START WITH 1 INCREMENT BY 1 CACHE 20 ORDER 
+/
+CREATE OR REPLACE TRIGGER REG_SNAPSHOT_TRIGGER
+                    BEFORE INSERT
+                    ON REG_SNAPSHOT
+                    REFERENCING NEW AS NEW
+                    FOR EACH ROW
+                     BEGIN
+                       SELECT REG_SNAPSHOT_SEQUENCE.nextval INTO :NEW.REG_SNAPSHOT_ID FROM dual;
+                     END;
+/
+/
+CREATE TABLE UM_TENANT (
+                    UM_ID INTEGER,
+                    UM_DOMAIN_NAME VARCHAR(255) NOT NULL,
+                    UM_EMAIL VARCHAR(255),
+                    UM_ACTIVE NUMBER(1) DEFAULT 0,
+	                UM_CREATED_DATE TIMESTAMP NOT NULL,
+	                UM_USER_CONFIG BLOB,
+                    PRIMARY KEY (UM_ID),
+                    UNIQUE(UM_DOMAIN_NAME))
+/
+CREATE SEQUENCE UM_TENANT_SEQUENCE START WITH 1 INCREMENT BY 1 CACHE 20 ORDER 
+/
+CREATE OR REPLACE TRIGGER UM_TENANT_TRIGGER
+		            BEFORE INSERT
+                    ON UM_TENANT
+                    REFERENCING NEW AS NEW
+                    FOR EACH ROW
+                    BEGIN
+                     SELECT UM_TENANT_SEQUENCE.nextval INTO :NEW.UM_ID FROM dual;
+                    END;
+/
+
+CREATE TABLE UM_DOMAIN(
+            UM_DOMAIN_ID INTEGER,
+            UM_DOMAIN_NAME VARCHAR(255),
+            UM_TENANT_ID INTEGER DEFAULT 0,
+            PRIMARY KEY (UM_DOMAIN_ID, UM_TENANT_ID)
+)
+/
+
+CREATE SEQUENCE UM_DOMAIN_SEQUENCE START WITH 1 INCREMENT BY 1 CACHE 20 ORDER 
+/
+
+CREATE OR REPLACE TRIGGER UM_DOMAIN_TRIGGER
+		            BEFORE INSERT
+                    ON UM_DOMAIN
+                    REFERENCING NEW AS NEW
+                    FOR EACH ROW
+                    BEGIN
+                     SELECT UM_DOMAIN_SEQUENCE.nextval INTO :NEW.UM_DOMAIN_ID FROM dual;
+                    END;
+/
+
+CREATE TABLE UM_USER (
+                    UM_ID INTEGER,
+                    UM_USER_NAME VARCHAR2(255) NOT NULL,
+                    UM_USER_PASSWORD VARCHAR2(255) NOT NULL,
+                    UM_SALT_VALUE VARCHAR(31),
+                    UM_REQUIRE_CHANGE NUMBER(1) DEFAULT 0,
+                    UM_CHANGED_TIME TIMESTAMP NOT NULL,
+                    UM_TENANT_ID INTEGER DEFAULT 0,
+                    PRIMARY KEY (UM_ID, UM_TENANT_ID),
+                    UNIQUE(UM_USER_NAME, UM_TENANT_ID))
+/
+CREATE SEQUENCE UM_USER_SEQUENCE START WITH 1 INCREMENT BY 1 CACHE 20 ORDER 
+/
+CREATE OR REPLACE TRIGGER UM_USER_TRIGGER
+		            BEFORE INSERT
+                    ON UM_USER
+                    REFERENCING NEW AS NEW
+                    FOR EACH ROW
+                    BEGIN
+                     SELECT UM_USER_SEQUENCE.nextval INTO :NEW.UM_ID FROM dual;
+                    END;
+/
+	
+
+CREATE TABLE UM_SYSTEM_USER (
+			UM_ID INTEGER,
+			UM_USER_NAME VARCHAR(255) NOT NULL,
+			UM_USER_PASSWORD VARCHAR(255) NOT NULL,
+			UM_SALT_VALUE VARCHAR(31),
+			UM_REQUIRE_CHANGE NUMBER(1) DEFAULT 0,
+	                UM_CHANGED_TIME TIMESTAMP NOT NULL,
+			UM_TENANT_ID INTEGER DEFAULT 0,
+			PRIMARY KEY (UM_ID, UM_TENANT_ID),
+			UNIQUE(UM_USER_NAME, UM_TENANT_ID))
+
+/
+
+CREATE SEQUENCE UM_SYSTEM_USER_SEQUENCE START WITH 1 INCREMENT BY 1 CACHE 20 ORDER 
+/
+
+CREATE OR REPLACE TRIGGER UM_SYSTEM_USER_TRIGGER
+		            BEFORE INSERT
+                    ON UM_SYSTEM_USER
+                    REFERENCING NEW AS NEW
+                    FOR EACH ROW
+                    BEGIN
+                     SELECT UM_SYSTEM_USER_SEQUENCE.nextval INTO :NEW.UM_ID FROM dual;
+                    END;
+/
+	
+	
+CREATE TABLE UM_USER_ATTRIBUTE (
+                    UM_ID INTEGER,
+                    UM_ATTR_NAME VARCHAR2(255) NOT NULL,
+                    UM_ATTR_VALUE VARCHAR2(255),
+                    UM_PROFILE_ID VARCHAR(255),
+                    UM_USER_ID INTEGER,
+                    UM_TENANT_ID INTEGER DEFAULT 0,
+                    FOREIGN KEY (UM_USER_ID, UM_TENANT_ID) REFERENCES UM_USER(UM_ID, UM_TENANT_ID) ON DELETE CASCADE,
+                    PRIMARY KEY (UM_ID, UM_TENANT_ID))
+/
+CREATE SEQUENCE UM_USER_ATTRIBUTE_SEQUENCE START WITH 1 INCREMENT BY 1 CACHE 20 ORDER 
+/
+CREATE OR REPLACE TRIGGER UM_USER_ATTRIBUTE_TRIGGER
+                    BEFORE INSERT
+                    ON UM_USER_ATTRIBUTE
+                    REFERENCING NEW AS NEW
+                    FOR EACH ROW
+                    BEGIN
+                    SELECT UM_USER_ATTRIBUTE_SEQUENCE.nextval INTO :NEW.UM_ID FROM dual;
+ 			  END;
+/                   
+
+CREATE TABLE UM_ROLE (
+                    UM_ID INTEGER,
+                    UM_ROLE_NAME VARCHAR2(255) NOT NULL,
+                    UM_TENANT_ID INTEGER DEFAULT 0,
+		            UM_SHARED_ROLE CHAR(1) DEFAULT 0,
+                    PRIMARY KEY (UM_ID, UM_TENANT_ID),
+                    UNIQUE(UM_ROLE_NAME, UM_TENANT_ID))
+/
+CREATE SEQUENCE UM_ROLE_SEQUENCE START WITH 1 INCREMENT BY 1 CACHE 20 ORDER 
+/
+CREATE OR REPLACE TRIGGER UM_ROLE_TRIGGER
+                    BEFORE INSERT
+                    ON UM_ROLE
+
+                    REFERENCING NEW AS NEW
+                    FOR EACH ROW
+                    BEGIN
+                     SELECT UM_ROLE_SEQUENCE.nextval INTO :NEW.UM_ID FROM dual;
+ 			  END;
+/             
+
+
+CREATE TABLE UM_MODULE(
+	UM_ID INTEGER,
+	UM_MODULE_NAME VARCHAR(100),
+	UNIQUE(UM_MODULE_NAME),
+	PRIMARY KEY(UM_ID)
+)
+/
+
+CREATE SEQUENCE UM_MODULE_SEQUENCE START WITH 1 INCREMENT BY 1 CACHE 20 ORDER 
+/
+
+CREATE OR REPLACE TRIGGER UM_MODULE_TRIGGER
+                    BEFORE INSERT
+                    ON UM_MODULE
+                    REFERENCING NEW AS NEW
+                    FOR EACH ROW
+                    BEGIN
+                     SELECT UM_MODULE_SEQUENCE.nextval INTO :NEW.UM_ID FROM dual;
+                    END;
+/
+
+CREATE TABLE UM_MODULE_ACTIONS(
+	UM_ACTION VARCHAR(255) NOT NULL,
+	UM_MODULE_ID INTEGER NOT NULL,
+	PRIMARY KEY(UM_ACTION, UM_MODULE_ID),
+	FOREIGN KEY (UM_MODULE_ID) REFERENCES UM_MODULE(UM_ID) ON DELETE CASCADE
+)
+/
+
+CREATE TABLE UM_PERMISSION (
+                    UM_ID INTEGER,
+                    UM_RESOURCE_ID VARCHAR2(255) NOT NULL,
+                    UM_ACTION VARCHAR2(255) NOT NULL,
+                    UM_TENANT_ID INTEGER DEFAULT 0,
+			        UM_MODULE_ID INTEGER DEFAULT 0,
+                    PRIMARY KEY (UM_ID, UM_TENANT_ID))
+/
+CREATE SEQUENCE UM_PERMISSION_SEQUENCE START WITH 1 INCREMENT BY 1 CACHE 20 ORDER 
+/
+CREATE OR REPLACE TRIGGER UM_PERMISSION_TRIGGER
+                    BEFORE INSERT
+                    ON UM_PERMISSION
+                    REFERENCING NEW AS NEW
+                    FOR EACH ROW
+                    BEGIN
+                     SELECT UM_PERMISSION_SEQUENCE.nextval INTO :NEW.UM_ID FROM dual;
+                    END;
+/   
+CREATE INDEX INDEX_UM_PERMISSION ON UM_PERMISSION (UM_RESOURCE_ID, UM_ACTION, UM_TENANT_ID)
+/
+CREATE TABLE UM_ROLE_PERMISSION (
+		            UM_ID INTEGER,
+                    UM_PERMISSION_ID INTEGER NOT NULL,
+                    UM_ROLE_NAME VARCHAR(255) NOT NULL,
+                    UM_IS_ALLOWED SMALLINT NOT NULL,
+                    UM_TENANT_ID INTEGER DEFAULT 0,
+                    UM_DOMAIN_ID INTEGER,
+                    FOREIGN KEY (UM_PERMISSION_ID, UM_TENANT_ID) REFERENCES UM_PERMISSION(UM_ID, UM_TENANT_ID) ON DELETE  CASCADE,
+                    FOREIGN KEY (UM_DOMAIN_ID, UM_TENANT_ID) REFERENCES UM_DOMAIN(UM_DOMAIN_ID, UM_TENANT_ID) ON DELETE CASCADE,
+		    --FOREIGN KEY (UM_ROLE_ID) REFERENCES UM_ROLE(UM_ID) ON DELETE CASCADE,                    
+                    PRIMARY KEY (UM_ID, UM_TENANT_ID))
+/
+CREATE SEQUENCE UM_ROLE_PERMISSION_SEQUENCE START WITH 1 INCREMENT BY 1 CACHE 20 ORDER 
+/
+CREATE OR REPLACE TRIGGER UM_ROLE_PERMISSION_TRIGGER
+		            BEFORE INSERT
+                    ON UM_ROLE_PERMISSION
+                    REFERENCING NEW AS NEW
+                    FOR EACH ROW
+                    BEGIN
+                    SELECT UM_ROLE_PERMISSION_SEQUENCE.nextval INTO :NEW.UM_ID FROM dual;
+ 			  END;
+/                   
+
+CREATE TABLE UM_USER_PERMISSION (
+		            UM_ID INTEGER,
+		            UM_PERMISSION_ID INTEGER NOT NULL,
+                    UM_USER_NAME VARCHAR(255) NOT NULL,
+                    UM_IS_ALLOWED SMALLINT NOT NULL,
+                    UM_TENANT_ID INTEGER DEFAULT 0,
+                    UNIQUE (UM_PERMISSION_ID, UM_USER_NAME, UM_TENANT_ID),
+                    FOREIGN KEY (UM_PERMISSION_ID, UM_TENANT_ID) REFERENCES UM_PERMISSION(UM_ID, UM_TENANT_ID) ON DELETE CASCADE,
+                    --FOREIGN KEY (UM_USER_ID) REFERENCES UM_USER(UM_ID) ON DELETE CASCADE,
+                    PRIMARY KEY (UM_ID, UM_TENANT_ID))
+/
+CREATE SEQUENCE UM_USER_PERMISSION_SEQUENCE START WITH 1 INCREMENT BY 1 CACHE 20 ORDER 
+/
+CREATE OR REPLACE TRIGGER UM_USER_PERMISSION_TRIGGER
+		            BEFORE INSERT
+		            ON UM_USER_PERMISSION
+                    REFERENCING NEW AS NEW
+                    FOR EACH ROW
+                    BEGIN
+                    SELECT UM_USER_PERMISSION_SEQUENCE.nextval INTO :NEW.UM_ID FROM dual;
+ 			  END;
+/                   
+
+CREATE TABLE UM_USER_ROLE (
+		            UM_ID INTEGER,
+                    UM_ROLE_ID INTEGER NOT NULL,
+                    UM_USER_ID INTEGER NOT NULL,
+                    UM_TENANT_ID INTEGER DEFAULT 0,
+                    UNIQUE (UM_USER_ID, UM_ROLE_ID, UM_TENANT_ID),
+                    FOREIGN KEY (UM_ROLE_ID, UM_TENANT_ID) REFERENCES UM_ROLE(UM_ID, UM_TENANT_ID) ON DELETE CASCADE,
+                    FOREIGN KEY (UM_USER_ID, UM_TENANT_ID) REFERENCES UM_USER(UM_ID, UM_TENANT_ID) ON DELETE CASCADE,
+                    PRIMARY KEY (UM_ID, UM_TENANT_ID))
+/
+CREATE SEQUENCE UM_USER_ROLE_SEQUENCE START WITH 1 INCREMENT BY 1 CACHE 20 ORDER 
+/
+CREATE OR REPLACE TRIGGER UM_USER_ROLE_TRIGGER
+                    BEFORE INSERT
+                    ON UM_USER_ROLE
+                    REFERENCING NEW AS NEW
+                    FOR EACH ROW
+                    BEGIN
+ 	                   SELECT UM_USER_ROLE_SEQUENCE.nextval INTO :NEW.UM_ID FROM dual;
+                    END;
+/
+
+CREATE TABLE UM_SHARED_USER_ROLE(
+    UM_ROLE_ID INTEGER NOT NULL,
+    UM_USER_ID INTEGER NOT NULL,
+    UM_USER_TENANT_ID INTEGER NOT NULL,
+    UM_ROLE_TENANT_ID INTEGER NOT NULL,
+    UNIQUE(UM_USER_ID,UM_ROLE_ID,UM_USER_TENANT_ID, UM_ROLE_TENANT_ID),
+    FOREIGN KEY(UM_ROLE_ID,UM_ROLE_TENANT_ID) REFERENCES UM_ROLE(UM_ID,UM_TENANT_ID) ON DELETE CASCADE ,
+    FOREIGN KEY(UM_USER_ID,UM_USER_TENANT_ID) REFERENCES UM_USER(UM_ID,UM_TENANT_ID) ON DELETE CASCADE 
+)
+/
+
+CREATE TABLE UM_ACCOUNT_MAPPING(
+	UM_ID INTEGER,
+	UM_USER_NAME VARCHAR(255) NOT NULL,
+	UM_TENANT_ID INTEGER NOT NULL,
+	UM_USER_STORE_DOMAIN VARCHAR(100),
+	UM_ACC_LINK_ID INTEGER NOT NULL,
+	UNIQUE(UM_USER_NAME, UM_TENANT_ID, UM_USER_STORE_DOMAIN, UM_ACC_LINK_ID),
+	FOREIGN KEY (UM_TENANT_ID) REFERENCES UM_TENANT(UM_ID) ON DELETE CASCADE,
+	PRIMARY KEY (UM_ID)
+)
+/
+
+CREATE SEQUENCE UM_ACCOUNT_MAPPING_SEQUENCE START WITH 1 INCREMENT BY 1 CACHE 20 ORDER 
+/
+CREATE OR REPLACE TRIGGER UM_ACCOUNT_MAPPING_TRIGGER
+                    BEFORE INSERT
+                    ON UM_ACCOUNT_MAPPING
+                    REFERENCING NEW AS NEW
+                    FOR EACH ROW
+                    BEGIN
+ 	                   SELECT UM_ACCOUNT_MAPPING_SEQUENCE.nextval INTO :NEW.UM_ID FROM dual;
+                    END;
+/
+
+CREATE TABLE HYBRID_ROLE (
+                    UM_ID INTEGER,
+                    UM_ROLE_ID VARCHAR(255) NOT NULL,
+                    UM_TENANT_ID INTEGER DEFAULT 0,
+                    PRIMARY KEY (UM_ID, UM_TENANT_ID),
+                    UNIQUE(UM_ROLE_ID, UM_TENANT_ID))
+/
+CREATE SEQUENCE HYBRID_ROLE_SEQUENCE START WITH 1 INCREMENT BY 1 CACHE 20 ORDER 
+/
+CREATE OR REPLACE TRIGGER HYBRID_ROLE_TRIGGER
+                    BEFORE INSERT
+                    ON HYBRID_ROLE
+                    REFERENCING NEW AS NEW
+                    FOR EACH ROW
+                    BEGIN
+                    SELECT HYBRID_ROLE_SEQUENCE.nextval INTO :NEW.UM_ID FROM dual;
+                    END;
+/  
+			
+CREATE TABLE HYBRID_USER_ROLE (
+                    UM_ID INTEGER,
+                    UM_USER_ID VARCHAR(255),
+                    UM_ROLE_ID VARCHAR(255) NOT NULL,
+                    UM_TENANT_ID INTEGER DEFAULT 0,
+                    PRIMARY KEY (UM_ID, UM_TENANT_ID))
+/
+CREATE SEQUENCE HYBRID_USER_ROLE_SEQUENCE START WITH 1 INCREMENT BY 1 CACHE 20 ORDER 
+/
+CREATE OR REPLACE TRIGGER HYBRID_USER_ROLE_TRIGGER
+                    BEFORE INSERT
+                    ON HYBRID_USER_ROLE
+                    REFERENCING NEW AS NEW
+                    FOR EACH ROW
+                    BEGIN
+                    SELECT HYBRID_USER_ROLE_SEQUENCE.nextval INTO :NEW.UM_ID FROM dual;
+			  END;
+/                    
+
+CREATE TABLE UM_DIALECT(
+            UM_ID INTEGER, 
+            UM_DIALECT_URI VARCHAR(255) NOT NULL,
+            UM_TENANT_ID INTEGER DEFAULT 0,
+            UNIQUE(UM_DIALECT_URI, UM_TENANT_ID),
+            PRIMARY KEY (UM_ID, UM_TENANT_ID)
+)
+/
+CREATE SEQUENCE UM_DIALECT_SEQUENCE START WITH 1 INCREMENT BY 1 CACHE 20 ORDER 
+/
+CREATE OR REPLACE TRIGGER UM_DIALECT_TRIGGER
+                    BEFORE INSERT
+                    ON UM_DIALECT
+                    REFERENCING NEW AS NEW
+                    FOR EACH ROW
+                    BEGIN
+                    SELECT UM_DIALECT_SEQUENCE.nextval INTO :NEW.UM_ID FROM dual;
+  			  END;
+/                  
+
+CREATE TABLE UM_CLAIM(
+            UM_ID INTEGER, 
+            UM_DIALECT_ID INTEGER NOT NULL, 
+            UM_CLAIM_URI VARCHAR(255) NOT NULL, 
+            UM_DISPLAY_TAG VARCHAR(255), 
+            UM_DESCRIPTION VARCHAR(255), 
+	    UM_MAPPED_ATTRIBUTE_DOMAIN VARCHAR(255),            
+            UM_MAPPED_ATTRIBUTE VARCHAR(255), 
+            UM_REG_EX VARCHAR(255), 
+            UM_SUPPORTED SMALLINT, 
+            UM_REQUIRED SMALLINT, 
+            UM_DISPLAY_ORDER INTEGER,
+            UM_TENANT_ID INTEGER DEFAULT 0,
+            UM_CHECKED_ATTRIBUTE SMALLINT,
+            UM_READ_ONLY SMALLINT,
+            UNIQUE(UM_DIALECT_ID, UM_CLAIM_URI, UM_MAPPED_ATTRIBUTE_DOMAIN, UM_TENANT_ID),
+            FOREIGN KEY(UM_DIALECT_ID, UM_TENANT_ID) REFERENCES UM_DIALECT(UM_ID, UM_TENANT_ID), 
+            PRIMARY KEY (UM_ID, UM_TENANT_ID)
+)
+/
+CREATE SEQUENCE UM_CLAIM_SEQUENCE START WITH 1 INCREMENT BY 1 CACHE 20 ORDER 
+/
+CREATE OR REPLACE TRIGGER UM_CLAIM_TRIGGER
+                    BEFORE INSERT
+                    ON UM_CLAIM
+                    REFERENCING NEW AS NEW
+                    FOR EACH ROW
+                    BEGIN
+	                SELECT UM_CLAIM_SEQUENCE.nextval INTO :NEW.UM_ID FROM dual;
+      		  END;
+/              
+
+CREATE TABLE UM_PROFILE_CONFIG(
+            UM_ID INTEGER, 
+            UM_DIALECT_ID INTEGER, 
+            UM_PROFILE_NAME VARCHAR(255), 
+            UM_TENANT_ID INTEGER DEFAULT 0,
+            FOREIGN KEY(UM_DIALECT_ID, UM_TENANT_ID) REFERENCES UM_DIALECT(UM_ID, UM_TENANT_ID), 
+            PRIMARY KEY (UM_ID, UM_TENANT_ID)
+)
+/
+CREATE SEQUENCE UM_PROFILE_CONFIG_SEQUENCE START WITH 1 INCREMENT BY 1 CACHE 20 ORDER 
+/
+CREATE OR REPLACE TRIGGER UM_PROFILE_CONFIG_TRIGGER
+                    BEFORE INSERT
+                    ON UM_PROFILE_CONFIG
+                    REFERENCING NEW AS NEW
+                    FOR EACH ROW
+                    BEGIN
+                    SELECT UM_PROFILE_CONFIG_SEQUENCE.nextval INTO :NEW.UM_ID FROM dual;
+                    END;
+/
+    
+CREATE TABLE UM_CLAIM_BEHAVIOR(
+            UM_ID INTEGER, 
+            UM_PROFILE_ID INTEGER, 
+            UM_CLAIM_ID INTEGER, 
+            UM_BEHAVIOUR SMALLINT,
+            UM_TENANT_ID INTEGER DEFAULT 0,
+            FOREIGN KEY(UM_PROFILE_ID, UM_TENANT_ID) REFERENCES UM_PROFILE_CONFIG(UM_ID, UM_TENANT_ID), 
+            FOREIGN KEY(UM_CLAIM_ID, UM_TENANT_ID) REFERENCES UM_CLAIM(UM_ID, UM_TENANT_ID), 
+            PRIMARY KEY (UM_ID, UM_TENANT_ID)
+)
+/
+CREATE SEQUENCE UM_CLAIM_BEHAVIOR_SEQUENCE START WITH 1 INCREMENT BY 1 CACHE 20 ORDER 
+/
+CREATE OR REPLACE TRIGGER UM_CLAIM_BEHAVIOR_TRIGGER
+                    BEFORE INSERT
+                    ON UM_CLAIM_BEHAVIOR
+                    REFERENCING NEW AS NEW
+                    FOR EACH ROW
+                    BEGIN
+                    SELECT UM_CLAIM_BEHAVIOR_SEQUENCE.nextval INTO :NEW.UM_ID FROM dual;
+ 			  END;
+/                   
+
+CREATE TABLE UM_HYBRID_ROLE(
+            UM_ID INTEGER NOT NULL,
+            UM_ROLE_NAME VARCHAR(255),
+            UM_TENANT_ID INTEGER DEFAULT 0,
+            PRIMARY KEY (UM_ID, UM_TENANT_ID)
+)
+/
+CREATE SEQUENCE UM_HYBRID_ROLE_SEQUENCE START WITH 1 INCREMENT BY 1 CACHE 20 ORDER 
+/
+CREATE OR REPLACE TRIGGER UM_HYBRID_ROLE_TRIGGER
+                    BEFORE INSERT
+                    ON UM_HYBRID_ROLE
+                    REFERENCING NEW AS NEW
+                    FOR EACH ROW
+                    BEGIN
+                    SELECT UM_HYBRID_ROLE_SEQUENCE.nextval INTO :NEW.UM_ID FROM dual;
+              END;
+/
+CREATE TABLE UM_HYBRID_USER_ROLE(
+            UM_ID INTEGER NOT NULL,
+            UM_USER_NAME VARCHAR(255),
+            UM_ROLE_ID INTEGER NOT NULL,
+            UM_TENANT_ID INTEGER DEFAULT 0,
+	    UM_DOMAIN_ID INTEGER,
+            UNIQUE (UM_USER_NAME, UM_ROLE_ID, UM_TENANT_ID, UM_DOMAIN_ID),
+            FOREIGN KEY (UM_ROLE_ID, UM_TENANT_ID) REFERENCES UM_HYBRID_ROLE(UM_ID, UM_TENANT_ID),
+            FOREIGN KEY (UM_DOMAIN_ID, UM_TENANT_ID) REFERENCES UM_DOMAIN(UM_DOMAIN_ID,UM_TENANT_ID) ON DELETE CASCADE,
+            UNIQUE (UM_USER_NAME, UM_ROLE_ID, UM_TENANT_ID),
+            FOREIGN KEY (UM_ROLE_ID, UM_TENANT_ID) REFERENCES UM_HYBRID_ROLE(UM_ID, UM_TENANT_ID) ON DELETE CASCADE,
+            PRIMARY KEY (UM_ID, UM_TENANT_ID)
+)
+/
+CREATE SEQUENCE UM_HYBRID_USER_ROLE_SEQUENCE START WITH 1 INCREMENT BY 1 CACHE 20 ORDER 
+/
+CREATE OR REPLACE TRIGGER UM_HYBRID_USER_ROLE_TRIGGER
+                    BEFORE INSERT
+                    ON UM_HYBRID_USER_ROLE
+                    REFERENCING NEW AS NEW
+                    FOR EACH ROW
+                    BEGIN
+                    SELECT UM_HYBRID_USER_ROLE_SEQUENCE.nextval INTO :NEW.UM_ID FROM dual;
+              END;
+/
+CREATE TABLE UM_HYBRID_REMEMBER_ME(
+            UM_ID INTEGER NOT NULL,
+			UM_USER_NAME VARCHAR(255) NOT NULL,
+			UM_COOKIE_VALUE VARCHAR(1024),
+			UM_CREATED_TIME TIMESTAMP,
+            UM_TENANT_ID INTEGER DEFAULT 0,
+			PRIMARY KEY (UM_ID, UM_TENANT_ID)
+)
+/
+CREATE SEQUENCE UM_HYBRID_REMEMBER_ME_SEQUENCE START WITH 1 INCREMENT BY 1 CACHE 20 ORDER 
+/
+CREATE OR REPLACE TRIGGER UM_HYBRID_REMEMBER_ME_TRIGGER
+                    BEFORE INSERT
+                    ON UM_HYBRID_REMEMBER_ME
+                    REFERENCING NEW AS NEW
+                    FOR EACH ROW
+                    BEGIN
+                    SELECT UM_HYBRID_REMEMBER_ME_SEQUENCE.nextval INTO :NEW.UM_ID FROM dual;
+              END;
+/
+
+
+CREATE TABLE UM_SYSTEM_ROLE(
+            UM_ID INTEGER,
+            UM_ROLE_NAME VARCHAR(255),
+            UM_TENANT_ID INTEGER DEFAULT 0,
+            PRIMARY KEY (UM_ID, UM_TENANT_ID)
+)
+
+/
+
+CREATE SEQUENCE UM_SYSTEM_ROLE_SEQUENCE START WITH 1 INCREMENT BY 1 CACHE 20 ORDER 
+/
+CREATE OR REPLACE TRIGGER UM_SYSTEM_ROLE_TRIGGER
+                    BEFORE INSERT
+                    ON UM_SYSTEM_ROLE 
+                    REFERENCING NEW AS NEW
+                    FOR EACH ROW
+                    BEGIN
+                    SELECT UM_SYSTEM_ROLE_SEQUENCE.nextval INTO :NEW.UM_ID FROM dual;
+              END;
+/
+
+
+
+CREATE TABLE UM_SYSTEM_USER_ROLE(
+            UM_ID INTEGER,
+            UM_USER_NAME VARCHAR(255),
+            UM_ROLE_ID INTEGER NOT NULL,
+            UM_TENANT_ID INTEGER DEFAULT 0,
+            UNIQUE (UM_USER_NAME, UM_ROLE_ID, UM_TENANT_ID),
+            FOREIGN KEY (UM_ROLE_ID, UM_TENANT_ID) REFERENCES UM_SYSTEM_ROLE(UM_ID, UM_TENANT_ID),
+            PRIMARY KEY (UM_ID, UM_TENANT_ID)
+)
+/
+
+CREATE SEQUENCE UM_SYSTEM_USER_ROLE_SEQUENCE START WITH 1 INCREMENT BY 1 CACHE 20 ORDER 
+/
+CREATE OR REPLACE TRIGGER UM_SYSTEM_USER_ROLE_TRIGGER
+                    BEFORE INSERT
+                    ON UM_SYSTEM_USER_ROLE 
+                    REFERENCING NEW AS NEW
+                    FOR EACH ROW
+                    BEGIN
+                    SELECT UM_SYSTEM_USER_ROLE_SEQUENCE.nextval INTO :NEW.UM_ID FROM dual;
+              END;
+/