--- conflicted
+++ resolved
@@ -21,11 +21,7 @@
         <groupId>org.wso2.carbon</groupId>
         <artifactId>carbon-parent</artifactId>
         <version>4.4.0-SNAPSHOT</version>
-<<<<<<< HEAD
-	<relativePath>../../parent/pom.xml</relativePath>    
-=======
         <relativePath>../../parent/pom.xml</relativePath>
->>>>>>> efb28842
     </parent>
 
 
