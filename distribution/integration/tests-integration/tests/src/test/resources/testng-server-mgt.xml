<!DOCTYPE suite SYSTEM "http://testng.org/testng-1.0.dtd" >
<!--
  ~  Copyright (c) 2015, WSO2 Inc. (http://wso2.com) All Rights Reserved.
  ~
  ~  WSO2 Inc. licenses this file to you under the Apache License,
  ~  Version 2.0 (the "License"); you may not use this file except
  ~  in compliance with the License.
  ~  You may obtain a copy of the License at
  ~
  ~  http://www.apache.org/licenses/LICENSE-2.0
  ~
  ~  Unless required by applicable law or agreed to in writing,
  ~  software distributed under the License is distributed on an
  ~  "AS IS" BASIS, WITHOUT WARRANTIES OR CONDITIONS OF ANY
  ~  KIND, either express or implied.  See the License for the
  ~  specific language governing permissions and limitations
  ~  under the License.
-->
<suite name="carbon-server-startup">
    <parameter name="useDefaultListeners" value="false"/>
    <listeners>
        <listener class-name="org.wso2.carbon.automation.engine.testlisteners.TestExecutionListener"/>
        <listener class-name="org.wso2.carbon.automation.engine.testlisteners.TestManagerListener"/>
        <listener class-name="org.wso2.carbon.automation.engine.testlisteners.TestReportListener"/>
        <listener class-name="org.wso2.carbon.automation.engine.testlisteners.TestSuiteListener"/>
        <listener class-name="org.wso2.carbon.automation.engine.testlisteners.TestTransformerListener"/>
    </listeners>

    <test name="patching-tests" preserve-order="true" parallel="false">
        <classes>
            <!-- TODO: https://wso2.org/jira/browse/CARBON-15314 -->
            <!-- <class name="org.wso2.carbon.integration.tests.patching.CARBON14488ForceFullyStopTestCase"/> -->
            <class name="org.wso2.carbon.integration.tests.patching.PatchApplyingTestCase"/>
        </classes>
    </test>

    <test name="carbon-integration-tests-server-mgt" preserve-order="true" parallel="false">
        <classes>
            <class name="org.wso2.carbon.integration.tests.integration.SecurityVerificationTestCase"/>
            <class name="org.wso2.carbon.integration.tests.integration.AccessNonExistentServiceTestCase"/>
            <class name="org.wso2.carbon.integration.tests.integration.LoginLogoutTestCase"/>
            <class name="org.wso2.carbon.integration.tests.integration.MaintenanceModeTestCase"/>
            <class name="org.wso2.carbon.integration.tests.integration.MultipleCarbonInstancesTestCase"/>

            <class name="org.wso2.carbon.integration.tests.integration.ServerAdminTestCase"/>
            <class name="org.wso2.carbon.integration.tests.integration.ServerRestartTestCase"/>
            <class name="org.wso2.carbon.integration.tests.integration.ServerShutdownTestCase"/>
        </classes>
    </test>

    <!--<test name="carbon-tools-tests" preserve-order="true" parallel="false">-->
        <!--<packages>-->
            <!--<package name="org.wso2.carbon.integration.tests.carbontools"/>-->
        <!--</packages>-->
    <!--</test>-->

    <!--<test name="feature-management-tests" preserve-order="true" parallel="false">-->
        <!--<packages>-->
            <!--<package name="org.wso2.carbon.integration.tests.featuremanagement"/>-->
        <!--</packages>-->
    <!--</test>-->

    <test name="Jira-Fixes" preserve-order="true" parallel="false" >
        <classes>
            <class name="org.wso2.carbon.integration.tests.jira.issues.test.CARBON15322SkipLoginPageTestCase" />
        </classes>
    </test>

<<<<<<< HEAD
    <test name="Symmetric-Encryption" preserve-order="true" parallel="false" >
        <classes>
            <class name="org.wso2.carbon.integration.tests.encryption.SymmetricEncryptionTestCase" />
=======
    <test name="Symmetric-Encryption" preserve-order="true" parallel="false">
        <classes>
            <class name="org.wso2.carbon.integration.tests.encryption.SymmetricEncryptionTestCase"/>
>>>>>>> 96603b94
        </classes>
    </test>

</suite><|MERGE_RESOLUTION|>--- conflicted
+++ resolved
@@ -66,15 +66,9 @@
         </classes>
     </test>
 
-<<<<<<< HEAD
-    <test name="Symmetric-Encryption" preserve-order="true" parallel="false" >
-        <classes>
-            <class name="org.wso2.carbon.integration.tests.encryption.SymmetricEncryptionTestCase" />
-=======
     <test name="Symmetric-Encryption" preserve-order="true" parallel="false">
         <classes>
             <class name="org.wso2.carbon.integration.tests.encryption.SymmetricEncryptionTestCase"/>
->>>>>>> 96603b94
         </classes>
     </test>
 
