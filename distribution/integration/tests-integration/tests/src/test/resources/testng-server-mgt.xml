<!DOCTYPE suite SYSTEM "http://testng.org/testng-1.0.dtd" >
<!--
  ~  Copyright (c) 2015, WSO2 Inc. (http://wso2.com) All Rights Reserved.
  ~
  ~  WSO2 Inc. licenses this file to you under the Apache License,
  ~  Version 2.0 (the "License"); you may not use this file except
  ~  in compliance with the License.
  ~  You may obtain a copy of the License at
  ~
  ~  http://www.apache.org/licenses/LICENSE-2.0
  ~
  ~  Unless required by applicable law or agreed to in writing,
  ~  software distributed under the License is distributed on an
  ~  "AS IS" BASIS, WITHOUT WARRANTIES OR CONDITIONS OF ANY
  ~  KIND, either express or implied.  See the License for the
  ~  specific language governing permissions and limitations
  ~  under the License.
-->
<suite name="carbon-server-startup">
    <parameter name="useDefaultListeners" value="false"/>
    <listeners>
        <listener class-name="org.wso2.carbon.automation.engine.testlisteners.TestExecutionListener"/>
        <listener class-name="org.wso2.carbon.automation.engine.testlisteners.TestManagerListener"/>
        <listener class-name="org.wso2.carbon.automation.engine.testlisteners.TestReportListener"/>
        <listener class-name="org.wso2.carbon.automation.engine.testlisteners.TestSuiteListener"/>
        <listener class-name="org.wso2.carbon.automation.engine.testlisteners.TestTransformerListener"/>
    </listeners>

    <test name="patching-tests" preserve-order="true" parallel="false">
        <classes>
            <!-- TODO: https://wso2.org/jira/browse/CARBON-15314 -->
            <!-- <class name="org.wso2.carbon.integration.tests.patching.CARBON14488ForceFullyStopTestCase"/> -->
            <class name="org.wso2.carbon.integration.tests.patching.PatchApplyingTestCase"/>
        </classes>
    </test>

    <test name="carbon-integration-tests-server-mgt" preserve-order="true" parallel="false">
        <classes>
            <class name="org.wso2.carbon.integration.tests.integration.SecurityVerificationTestCase"/>
            <class name="org.wso2.carbon.integration.tests.integration.AccessNonExistentServiceTestCase"/>
            <class name="org.wso2.carbon.integration.tests.integration.LoginLogoutTestCase"/>
            <class name="org.wso2.carbon.integration.tests.integration.MaintenanceModeTestCase"/>
            <class name="org.wso2.carbon.integration.tests.integration.MultipleCarbonInstancesTestCase"/>

            <class name="org.wso2.carbon.integration.tests.integration.ServerAdminTestCase"/>
            <class name="org.wso2.carbon.integration.tests.integration.ServerRestartTestCase"/>
            <class name="org.wso2.carbon.integration.tests.integration.ServerShutdownTestCase"/>
        </classes>
    </test>

    <!--<test name="carbon-tools-tests" preserve-order="true" parallel="false">-->
        <!--<packages>-->
            <!--<package name="org.wso2.carbon.integration.tests.carbontools"/>-->
        <!--</packages>-->
    <!--</test>-->

    <!--<test name="feature-management-tests" preserve-order="true" parallel="false">-->
        <!--<packages>-->
            <!--<package name="org.wso2.carbon.integration.tests.featuremanagement"/>-->
        <!--</packages>-->
    <!--</test>-->

    <test name="Jira-Fixes" preserve-order="true" parallel="false" >
        <classes>
            <class name="org.wso2.carbon.integration.tests.jira.issues.test.CARBON15322SkipLoginPageTestCase" />
        </classes>
    </test>

<<<<<<< HEAD
    <test name="Symmetric-Encryption" preserve-order="true" parallel="false">
        <classes>
            <class name="org.wso2.carbon.integration.tests.encryption.SymmetricEncryptionTestCase"/>
        </classes>
    </test>
=======
    <!-- TODO: need to address the get Context exception in automation framework, until then commenting the test case
    <test name="logging-tests" preserve-order="true" parallel="false">
        <classes>
            <class name="org.wso2.carbon.integration.tests.logging.LoggingWithUUIDTestCase"/>
        </classes>
    </test>
    -->
>>>>>>> ac15fa0f

</suite><|MERGE_RESOLUTION|>--- conflicted
+++ resolved
@@ -66,13 +66,11 @@
         </classes>
     </test>
 
-<<<<<<< HEAD
     <test name="Symmetric-Encryption" preserve-order="true" parallel="false">
         <classes>
             <class name="org.wso2.carbon.integration.tests.encryption.SymmetricEncryptionTestCase"/>
         </classes>
     </test>
-=======
     <!-- TODO: need to address the get Context exception in automation framework, until then commenting the test case
     <test name="logging-tests" preserve-order="true" parallel="false">
         <classes>
@@ -80,6 +78,5 @@
         </classes>
     </test>
     -->
->>>>>>> ac15fa0f
 
 </suite>