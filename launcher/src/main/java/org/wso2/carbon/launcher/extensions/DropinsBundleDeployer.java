--- conflicted
+++ resolved
@@ -21,10 +21,6 @@
 
 import java.io.IOException;
 import java.nio.file.Path;
-<<<<<<< HEAD
-import java.util.List;
-=======
->>>>>>> 15f150f6
 import java.util.Optional;
 import java.util.logging.Level;
 import java.util.logging.Logger;
@@ -50,16 +46,6 @@
                 if (carbonProfile.isPresent()) {
                     DropinsBundleDeployerUtils.executeDropinsCapability(carbonHome.toString(), carbonProfile.get());
                 } else {
-<<<<<<< HEAD
-                    List<String> profileNames = DropinsBundleDeployerUtils.getCarbonProfiles();
-                    for (String profileName : profileNames) {
-                        DropinsBundleDeployerUtils.executeDropinsCapability(carbonHome.toString(), profileName);
-                    }
-                }
-            } catch (IOException e) {
-                logger.log(Level.SEVERE,
-                        "An error has occurred when updating the bundles.info using the OSGi bundle information", e);
-=======
                     DropinsBundleDeployerUtils.getCarbonProfiles().parallelStream().forEach(profileName -> {
                         try {
                             DropinsBundleDeployerUtils.executeDropinsCapability(carbonHome.toString(), profileName);
@@ -70,7 +56,6 @@
                 }
             } catch (IOException e) {
                 logger.log(Level.SEVERE, "Failed to update the specified Carbon Profile", e);
->>>>>>> 15f150f6
             }
         }
     }
