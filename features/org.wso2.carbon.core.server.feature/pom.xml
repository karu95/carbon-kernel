<?xml version="1.0" encoding="utf-8"?>
<!--
 ~ Copyright (c) WSO2 Inc. (http://wso2.com) All Rights Reserved.
 ~
 ~ Licensed under the Apache License, Version 2.0 (the "License");
 ~ you may not use this file except in compliance with the License.
 ~ You may obtain a copy of the License at
 ~
 ~      http://www.apache.org/licenses/LICENSE-2.0
 ~
 ~ Unless required by applicable law or agreed to in writing, software
 ~ distributed under the License is distributed on an "AS IS" BASIS,
 ~ WITHOUT WARRANTIES OR CONDITIONS OF ANY KIND, either express or implied.
 ~ See the License for the specific language governing permissions and
 ~ limitations under the License.
-->

<project xmlns="http://maven.apache.org/POM/4.0.0"
         xmlns:xsi="http://www.w3.org/2001/XMLSchema-instance"
         xsi:schemaLocation="http://maven.apache.org/POM/4.0.0 http://maven.apache.org/maven-v4_0_0.xsd">

    <parent>
        <groupId>org.wso2.carbon</groupId>
        <artifactId>carbon-kernel-features</artifactId>
        <version>5.0.0-SNAPSHOT</version>
        <relativePath>../pom.xml</relativePath>
    </parent>

    <modelVersion>4.0.0</modelVersion>
    <artifactId>org.wso2.carbon.core.server.feature</artifactId>
    <packaging>pom</packaging>
    <name>WSO2 Carbon Kernel - Carbon Server Feature</name>
    <url>http://wso2.org</url>
    <description>This feature contains the carbon core server features</description>

    <dependencies>
        <dependency>
<<<<<<< HEAD
            <groupId>org.wso2.carbon</groupId>
            <artifactId>org.wso2.carbon.deployment</artifactId>
            <version>${project.version}</version>
        </dependency>
        <dependency>
            <groupId>org.wso2.carbon</groupId>
            <artifactId>org.wso2.carbon.base</artifactId>
            <version>${project.version}</version>
        </dependency>
        <dependency>
            <groupId>org.wso2.carbon</groupId>
            <artifactId>org.wso2.carbon.samples.helloworld</artifactId>
            <version>${project.version}</version>
        </dependency>
        <dependency>
=======
>>>>>>> 597de21f
            <groupId>com.hazelcast.wso2</groupId>
            <artifactId>hazelcast</artifactId>
        </dependency>
    </dependencies>
    <build>
        <plugins>
            <plugin>
                <groupId>org.wso2.maven</groupId>
                <artifactId>carbon-p2-plugin</artifactId>
                <version>${carbon.p2.plugin.version}</version>
                <executions>
                    <execution>
                        <id>1-p2-feature-generation</id>
                        <phase>package</phase>
                        <goals>
                            <goal>p2-feature-gen</goal>
                        </goals>
                        <configuration>
                            <id>org.wso2.carbon.core.server</id>
                            <propertiesFile>../etc/feature.properties</propertiesFile>
                            <adviceFile>
                                <properties>
                                    <propertyDef>org.wso2.carbon.p2.category.type:server
                                    </propertyDef>
                                    <propertyDef>org.eclipse.equinox.p2.type.group:false
                                    </propertyDef>
                                </properties>
                            </adviceFile>
                            <bundles>
                                <bundleDef>org.wso2.carbon:org.wso2.carbon.deployment</bundleDef>
                                <bundleDef>org.wso2.carbon:org.wso2.carbon.base</bundleDef>
<<<<<<< HEAD
                                <bundleDef>org.wso2.carbon:org.wso2.carbon.samples.helloworld
                                </bundleDef>
                                <bundleDef>org.wso2.carbon:org.wso2.carbon.clustering</bundleDef>
                                <bundleDef>com.hazelcast.wso2:hazelcast</bundleDef>
                                <bundleDef>org.wso2.carbon:org.wso2.carbon.kernel</bundleDef>
                                <!--<bundleDef>org.wso2.carbon:org.wso2.carbon.runtime</bundleDef>-->
                                <bundleDef>org.wso2.carbon:org.wso2.carbon.samples.helloworld
                                </bundleDef>
=======
                                <bundleDef>org.wso2.carbon:org.wso2.carbon.kernel</bundleDef>
                                <!--<bundleDef>org.wso2.carbon:org.wso2.carbon.runtime</bundleDef>-->
                                <bundleDef>org.wso2.carbon:org.wso2.carbon.clustering</bundleDef>
                                <bundleDef>com.hazelcast.wso2:hazelcast</bundleDef>
>>>>>>> 597de21f
                            </bundles>
                        </configuration>
                    </execution>
                </executions>
            </plugin>
        </plugins>
    </build>

</project><|MERGE_RESOLUTION|>--- conflicted
+++ resolved
@@ -35,7 +35,6 @@
 
     <dependencies>
         <dependency>
-<<<<<<< HEAD
             <groupId>org.wso2.carbon</groupId>
             <artifactId>org.wso2.carbon.deployment</artifactId>
             <version>${project.version}</version>
@@ -45,14 +44,22 @@
             <artifactId>org.wso2.carbon.base</artifactId>
             <version>${project.version}</version>
         </dependency>
+	<dependency>
+            <groupId>org.wso2.carbon</groupId>
+            <artifactId>org.wso2.carbon.kernel</artifactId>
+            <version>${project.version}</version>
+        </dependency>
+	<dependency>
+            <groupId>org.wso2.carbon</groupId>
+            <artifactId>org.wso2.carbon.clustering</artifactId>
+            <version>${project.version}</version>
+        </dependency>
         <dependency>
             <groupId>org.wso2.carbon</groupId>
             <artifactId>org.wso2.carbon.samples.helloworld</artifactId>
             <version>${project.version}</version>
         </dependency>
         <dependency>
-=======
->>>>>>> 597de21f
             <groupId>com.hazelcast.wso2</groupId>
             <artifactId>hazelcast</artifactId>
         </dependency>
@@ -84,21 +91,17 @@
                             <bundles>
                                 <bundleDef>org.wso2.carbon:org.wso2.carbon.deployment</bundleDef>
                                 <bundleDef>org.wso2.carbon:org.wso2.carbon.base</bundleDef>
-<<<<<<< HEAD
                                 <bundleDef>org.wso2.carbon:org.wso2.carbon.samples.helloworld
                                 </bundleDef>
                                 <bundleDef>org.wso2.carbon:org.wso2.carbon.clustering</bundleDef>
                                 <bundleDef>com.hazelcast.wso2:hazelcast</bundleDef>
                                 <bundleDef>org.wso2.carbon:org.wso2.carbon.kernel</bundleDef>
-                                <!--<bundleDef>org.wso2.carbon:org.wso2.carbon.runtime</bundleDef>-->
                                 <bundleDef>org.wso2.carbon:org.wso2.carbon.samples.helloworld
                                 </bundleDef>
-=======
                                 <bundleDef>org.wso2.carbon:org.wso2.carbon.kernel</bundleDef>
                                 <!--<bundleDef>org.wso2.carbon:org.wso2.carbon.runtime</bundleDef>-->
                                 <bundleDef>org.wso2.carbon:org.wso2.carbon.clustering</bundleDef>
                                 <bundleDef>com.hazelcast.wso2:hazelcast</bundleDef>
->>>>>>> 597de21f
                             </bundles>
                         </configuration>
                     </execution>
