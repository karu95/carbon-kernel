--- conflicted
+++ resolved
@@ -5,11 +5,7 @@
     <parent>
         <artifactId>student-manager</artifactId>
         <groupId>org.wso2.carbon</groupId>
-<<<<<<< HEAD
-        <version>4.4.1-SNAPSHOT</version>
-=======
         <version>4.5.0-SNAPSHOT</version>
->>>>>>> e208b4ac
         <relativePath>../pom.xml</relativePath>
     </parent>
     <modelVersion>4.0.0</modelVersion>
