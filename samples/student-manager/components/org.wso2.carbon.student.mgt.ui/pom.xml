--- conflicted
+++ resolved
@@ -57,13 +57,8 @@
                                             location="${settings.localRepository}/wsdl4j/wso2/wsdl4j/${orbit.version.wsdl4j}/wsdl4j-${orbit.version.wsdl4j}.jar"/>
                                 </path>
                                 <java classname="org.apache.axis2.wsdl.WSDL2Java" fork="true">
-<<<<<<< HEAD
                                     <classpath refid="wsdl2java.classpath" />
                                     <arg line="-uri src/main/resources/studentManager.wsdl -u -uw -o target/generated-code -p org.wso2.carbon.student.mgt.ui -ns2p http://org.apache.axis2/xsd=org.wso2.carbon.student.mgt.ui.types.axis2,http://mgt.student.carbon.wso2.org=org.wso2.carbon.student.mgt.ui, http://data.mgt.student.carbon.wso2.org/xsd=org.wso2.carbon.student.mgt.ui.types.data" />
-=======
-                                    <classpath refid="wsdl2java.classpath"/>
-                                    <arg line="-uri src/main/resources/studentManager.wsdl -u -uw -o target/generated-code -p org.wso2.carbon.student.mgt.ui -ns2p http://org.apache.axis2/xsd=org.wso2.carbon.student.mgt.ui.types.axis2,http://mgt.student.carbon.wso2.org=org.wso2.carbon.student.mgt.ui,                                                                         http://data.mgt.student.carbon.wso2.org/xsd=org.wso2.carbon.student.mgt.ui.types.data"/>
->>>>>>> efb28842
                                 </java>
                             </tasks>
                         </configuration>
