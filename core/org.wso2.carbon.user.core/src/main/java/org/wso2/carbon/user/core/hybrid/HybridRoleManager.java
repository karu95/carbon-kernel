--- conflicted
+++ resolved
@@ -24,9 +24,7 @@
 import org.wso2.carbon.user.core.UserCoreConstants;
 import org.wso2.carbon.user.core.UserRealm;
 import org.wso2.carbon.user.core.UserStoreException;
-import org.wso2.carbon.user.core.UserStoreManager;
 import org.wso2.carbon.user.core.authorization.AuthorizationCache;
-import org.wso2.carbon.user.core.common.AbstractUserStoreManager;
 import org.wso2.carbon.user.core.common.UserRolesCache;
 import org.wso2.carbon.user.core.jdbc.JDBCUserStoreManager;
 import org.wso2.carbon.user.core.util.DatabaseUtil;
@@ -379,22 +377,7 @@
     public String[] getHybridRoleListOfUser(String userName, String filter) throws UserStoreException {
 
         String getRoleListOfUserSQLConfig = realmConfig.getRealmProperty(HybridJDBCConstants.GET_ROLE_LIST_OF_USER);
-        String sqlStmt;
-        if (userRealm.getUserStoreManager() == null) {
-            //At the time of admin user creation, user store manager is not added to user realm
-            sqlStmt = HybridJDBCConstants.GET_ROLE_LIST_OF_USER_SQL;
-        }else{
-            UserStoreManager userStoreManager = userRealm.getUserStoreManager();
-            if (userStoreManager instanceof AbstractUserStoreManager) {
-                if (((AbstractUserStoreManager)userRealm.getUserStoreManager()).isCaseSensitiveUsername()) {
-                    sqlStmt = HybridJDBCConstants.GET_ROLE_LIST_OF_USER_SQL;
-                } else {
-                    sqlStmt = HybridJDBCConstants.GET_ROLE_LIST_OF_USER_SQL_CASE_INSENSITIVE;
-                }
-            }else {
-                sqlStmt = HybridJDBCConstants.GET_ROLE_LIST_OF_USER_SQL;
-            }
-        }
+        String sqlStmt = HybridJDBCConstants.GET_ROLE_LIST_OF_USER_SQL;
 
         if (getRoleListOfUserSQLConfig != null && !getRoleListOfUserSQLConfig.equals("")) {
             sqlStmt = getRoleListOfUserSQLConfig;
@@ -532,12 +515,6 @@
         Connection dbConnection = null;
         try {
             dbConnection = DatabaseUtil.getDBConnection(dataSource);
-<<<<<<< HEAD
-            DatabaseUtil.updateDatabase(dbConnection,
-                    HybridJDBCConstants.ON_DELETE_ROLE_REMOVE_USER_ROLE_SQL, roleName, tenantId,
-                    tenantId);
-=======
->>>>>>> e208b4ac
             DatabaseUtil.updateDatabase(dbConnection, HybridJDBCConstants.DELETE_ROLE_SQL,
                     roleName, tenantId);
             dbConnection.commit();
