--- conflicted
+++ resolved
@@ -78,7 +78,6 @@
     private static final String APPLICATION_DOMAIN = "Application";
     private static final String WORKFLOW_DOMAIN = "Workflow";
     private static final String USER_NOT_FOUND = "UserNotFound";
-<<<<<<< HEAD
     private static final String EXISTING_USER = "UserAlreadyExisting";
     private static final String INVALID_CLAIM_URL = "InvalidClaimUrl";
     private static final String INVALID_USER_NAME = "InvalidUserName";
@@ -94,9 +93,7 @@
     private static final String LOGGED_IN_USER = "LoggedInUser";
     private static final String ADMIN_USER = "AdminUser";
     private static final String INVALID_PASSWORD = "PasswordInvalid";
-=======
     private static final String PROPERTY_PASSWORD_ERROR_MSG = "PasswordJavaRegExViolationErrorMsg";
->>>>>>> 97dda87b
     private static Log log = LogFactory.getLog(AbstractUserStoreManager.class);
     protected int tenantId;
     protected DataSource dataSource = null;
@@ -1385,15 +1382,7 @@
         }
 
         if (!checkUserPasswordValid(credential)) {
-<<<<<<< HEAD
             String message = INVALID_PASSWORD + " Credential not valid. Credential must be a non null string with following format, ";
-=======
-            String message = "Credential not valid. Credential must be a non null string with following format, ";
-            String errorMsg = realmConfig.getUserStoreProperty(PROPERTY_PASSWORD_ERROR_MSG);
-            if (errorMsg != null) {
-                throw new UserStoreException(errorMsg);
-            }
->>>>>>> 97dda87b
             String regEx = realmConfig
                     .getUserStoreProperty(UserCoreConstants.RealmConfig.PROPERTY_JAVA_REG_EX);
             throw new UserStoreException(message + regEx);
