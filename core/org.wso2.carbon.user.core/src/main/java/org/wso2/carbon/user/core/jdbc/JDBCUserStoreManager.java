/*
z * Copyright 2005-2007 WSO2, Inc. (http://wso2.com)
 *
 * Licensed under the Apache License, Version 2.0 (the "License");
 * you may not use this file except in compliance with the License.
 * You may obtain a copy of the License at
 *
 * http://www.apache.org/licenses/LICENSE-2.0
 *
 * Unless required by applicable law or agreed to in writing, software
 * distributed under the License is distributed on an "AS IS"//also need to clear role authorization
        userRealm.getAuthorizationManager().cle BASIS,
 * WITHOUT WARRANTIES OR CONDITIONS OF ANY KIND, either express or implied.
 * See the License for the specific language governing permissions and
 * limitations under the License.
 */

package org.wso2.carbon.user.core.jdbc;

import org.apache.axiom.om.util.Base64;
import org.apache.commons.logging.Log;
import org.apache.commons.logging.LogFactory;
import org.wso2.carbon.CarbonConstants;
import org.wso2.carbon.context.CarbonContext;
import org.wso2.carbon.user.api.Properties;
import org.wso2.carbon.user.api.Property;
import org.wso2.carbon.user.api.RealmConfiguration;
import org.wso2.carbon.user.core.UserCoreConstants;
import org.wso2.carbon.user.core.UserRealm;
import org.wso2.carbon.user.core.UserStoreConfigConstants;
import org.wso2.carbon.user.core.UserStoreException;
import org.wso2.carbon.user.core.claim.ClaimManager;
import org.wso2.carbon.user.core.common.AbstractUserStoreManager;
import org.wso2.carbon.user.core.common.RoleContext;
import org.wso2.carbon.user.core.dto.RoleDTO;
import org.wso2.carbon.user.core.hybrid.HybridJDBCConstants;
import org.wso2.carbon.user.core.profile.ProfileConfigurationManager;
import org.wso2.carbon.user.core.tenant.Tenant;
import org.wso2.carbon.user.core.util.DatabaseUtil;
import org.wso2.carbon.user.core.util.JDBCRealmUtil;
import org.wso2.carbon.user.core.util.UserCoreUtil;
import org.wso2.carbon.utils.dbcreator.DatabaseCreator;
import org.wso2.carbon.utils.multitenancy.MultitenantConstants;

import javax.sql.DataSource;
import java.security.MessageDigest;
import java.security.NoSuchAlgorithmException;
import java.sql.*;
import java.util.ArrayList;
import java.util.Arrays;
import java.util.Calendar;
import java.util.Collections;
import java.util.Date;
import java.util.GregorianCalendar;
import java.util.HashMap;
import java.util.Iterator;
import java.util.LinkedList;
import java.util.List;
import java.util.Map;
import java.util.Random;

public class JDBCUserStoreManager extends AbstractUserStoreManager {

    // private boolean useOnlyInternalRoles;
    private static Log log = LogFactory.getLog(JDBCUserStoreManager.class);

    private static final String QUERY_FILTER_STRING_ANY = "*";
    private static final String SQL_FILTER_STRING_ANY = "%";

    protected DataSource jdbcds = null;
    protected Random random = new Random();

    public JDBCUserStoreManager() {

    }

    /**
     * @param realmConfig
     * @param tenantId
     * @throws UserStoreException
     */
    public JDBCUserStoreManager(RealmConfiguration realmConfig, int tenantId) throws UserStoreException {
        this.realmConfig = realmConfig;
        this.tenantId = tenantId;
        realmConfig.setUserStoreProperties(JDBCRealmUtil.getSQL(realmConfig
                .getUserStoreProperties()));

//		if (isReadOnly() && realmConfig.isPrimary()) {
//			String adminRoleName = UserCoreUtil.removeDomainFromName(realmConfig.getAdminRoleName());
//			realmConfig.setAdminRoleName(UserCoreUtil.addInternalDomainName(adminRoleName));
//		}

        // new properties after carbon core 4.0.7 release.
        if (realmConfig.getUserStoreProperty(UserCoreConstants.RealmConfig.READ_GROUPS_ENABLED) != null) {
            readGroupsEnabled = Boolean.parseBoolean(realmConfig
                    .getUserStoreProperty(UserCoreConstants.RealmConfig.READ_GROUPS_ENABLED));
        }

        if (log.isDebugEnabled()) {
            if (readGroupsEnabled) {
                log.debug("ReadGroups is enabled for " + getMyDomainName());
            } else {
                log.debug("ReadGroups is disabled for " + getMyDomainName());
            }
        }

        if (realmConfig.getUserStoreProperty(UserCoreConstants.RealmConfig.WRITE_GROUPS_ENABLED) != null) {
            writeGroupsEnabled = Boolean.parseBoolean(realmConfig
                    .getUserStoreProperty(UserCoreConstants.RealmConfig.WRITE_GROUPS_ENABLED));
        } else {
            if (!isReadOnly()) {
                writeGroupsEnabled = true;
            }
        }

        if (log.isDebugEnabled()) {
            if (writeGroupsEnabled) {
                log.debug("WriteGroups is enabled for " + getMyDomainName());
            } else {
                log.debug("WriteGroups is disabled for " + getMyDomainName());
            }
        }

        // This property is now deprecated
        if (realmConfig
                .getUserStoreProperty(UserCoreConstants.RealmConfig.PROPERTY_INTERNAL_ROLES_ONLY) != null) {
            boolean internalRolesOnly = Boolean
                    .parseBoolean(realmConfig
                            .getUserStoreProperty(UserCoreConstants.RealmConfig.PROPERTY_INTERNAL_ROLES_ONLY));
            if (internalRolesOnly) {
                readGroupsEnabled = false;
                writeGroupsEnabled = false;
            } else {
                readGroupsEnabled = true;
                writeGroupsEnabled = true;
            }
        }


        if (writeGroupsEnabled) {
            readGroupsEnabled = true;
        }

		/* Initialize user roles cache as implemented in AbstractUserStoreManager */
        initUserRolesCache();
    }

    /**
     * This constructor is used by the support IS
     *
     * @param ds
     * @param realmConfig
     * @param tenantId
     * @param addInitData
     * @param tenantId
     */
    public JDBCUserStoreManager(DataSource ds, RealmConfiguration realmConfig, int tenantId,
                                boolean addInitData) throws UserStoreException {

        this(realmConfig, tenantId);
        if (log.isDebugEnabled()) {
            log.debug("Started " + System.currentTimeMillis());
        }
        realmConfig.setUserStoreProperties(JDBCRealmUtil.getSQL(realmConfig
                .getUserStoreProperties()));
        this.jdbcds = ds;
        this.dataSource = ds;

        if (dataSource == null) {
            dataSource = DatabaseUtil.getRealmDataSource(realmConfig);
        }
        if (dataSource == null) {
            throw new UserStoreException("User Management Data Source is null");
        }
        doInitialSetup();
        this.persistDomain();
        if (realmConfig.isPrimary()) {
            addInitialAdminData(Boolean.parseBoolean(realmConfig.getAddAdmin()),
                    !isInitSetupDone());
        }

        if (log.isDebugEnabled()) {
            log.debug("Ended " + System.currentTimeMillis());
        }
    }

    /**
     * This constructor to accommodate PasswordUpdater called from chpasswd script
     *
     * @param ds
     * @param realmConfig
     * @throws UserStoreException
     */
    public JDBCUserStoreManager(DataSource ds, RealmConfiguration realmConfig)
            throws UserStoreException {

        this(realmConfig, MultitenantConstants.SUPER_TENANT_ID);
        realmConfig.setUserStoreProperties(JDBCRealmUtil.getSQL(realmConfig
                .getUserStoreProperties()));
        this.jdbcds = ds;
    }

    /**
     * @param realmConfig
     * @param properties
     * @param claimManager
     * @param profileManager
     * @param realm
     * @param tenantId
     * @throws UserStoreException
     */
    public JDBCUserStoreManager(RealmConfiguration realmConfig, Map<String, Object> properties,
                                ClaimManager claimManager, ProfileConfigurationManager profileManager, UserRealm realm,
                                Integer tenantId) throws UserStoreException {
        this(realmConfig, properties, claimManager, profileManager, realm, tenantId, false);
    }

    /**
     * @param realmConfig
     * @param properties
     * @param claimManager
     * @param profileManager
     * @param realm
     * @param tenantId
     * @param skipInitData
     * @throws UserStoreException
     */
    public JDBCUserStoreManager(RealmConfiguration realmConfig, Map<String, Object> properties,
                                ClaimManager claimManager, ProfileConfigurationManager profileManager, UserRealm realm,
                                Integer tenantId, boolean skipInitData) throws UserStoreException {
        this(realmConfig, tenantId);
        if (log.isDebugEnabled()) {
            log.debug("Started " + System.currentTimeMillis());
        }
        this.claimManager = claimManager;
        this.userRealm = realm;

        try {
            jdbcds = loadUserStoreSpacificDataSoruce();

            if (jdbcds == null) {
                jdbcds = (DataSource) properties.get(UserCoreConstants.DATA_SOURCE);
            }
            if (jdbcds == null) {
                jdbcds = DatabaseUtil.getRealmDataSource(realmConfig);
                properties.put(UserCoreConstants.DATA_SOURCE, jdbcds);
            }

            if (log.isDebugEnabled()) {
                log.debug("The jdbcDataSource being used by JDBCUserStoreManager :: "
                        + jdbcds.hashCode());
            }
        } catch (Exception e) {
            if (log.isDebugEnabled()) {
                log.debug("Loading JDBC datasource failed", e);
            }
        }

        dataSource = (DataSource) properties.get(UserCoreConstants.DATA_SOURCE);
        if (dataSource == null) {
            dataSource = DatabaseUtil.getRealmDataSource(realmConfig);
        }
        if (dataSource == null) {
            throw new UserStoreException("User Management Data Source is null");
        }

        properties.put(UserCoreConstants.DATA_SOURCE, dataSource);


        realmConfig.setUserStoreProperties(JDBCRealmUtil.getSQL(realmConfig
                .getUserStoreProperties()));

        this.persistDomain();
        doInitialSetup();
        if (realmConfig.isPrimary()) {
            addInitialAdminData(Boolean.parseBoolean(realmConfig.getAddAdmin()),
                    !isInitSetupDone());
        }

        initUserRolesCache();

        if (log.isDebugEnabled()) {
            log.debug("Ended " + System.currentTimeMillis());
        }
        /* Initialize user roles cache as implemented in AbstractUserStoreManager */

    }

    // Loading JDBC data store on demand.
    private DataSource getJDBCDataSource() throws UserStoreException {
        if (jdbcds == null) {
            jdbcds = loadUserStoreSpacificDataSoruce();
        }
        return jdbcds;
    }

    /**
     *
     */
    public String[] doListUsers(String filter, int maxItemLimit) throws UserStoreException {

        String[] users = new String[0];
        Connection dbConnection = null;
        String sqlStmt = null;
        PreparedStatement prepStmt = null;
        ResultSet rs = null;

        if (maxItemLimit == 0) {
            return new String[0];
        }

        int givenMax = UserCoreConstants.MAX_USER_ROLE_LIST;

        int searchTime = UserCoreConstants.MAX_SEARCH_TIME;

        try {
            givenMax = Integer.parseInt(realmConfig
                    .getUserStoreProperty(UserCoreConstants.RealmConfig.PROPERTY_MAX_USER_LIST));
        } catch (Exception e) {
            givenMax = UserCoreConstants.MAX_USER_ROLE_LIST;
        }

        try {
            searchTime = Integer.parseInt(realmConfig
                    .getUserStoreProperty(UserCoreConstants.RealmConfig.PROPERTY_MAX_SEARCH_TIME));
        } catch (Exception e) {
            searchTime = UserCoreConstants.MAX_SEARCH_TIME;
        }

        if (maxItemLimit < 0 || maxItemLimit > givenMax) {
            maxItemLimit = givenMax;
        }

        try {

            if (filter != null && filter.trim().length() != 0) {
                filter = filter.trim();
                filter = filter.replace("*", "%");
                filter = filter.replace("?", "_");
            } else {
                filter = "%";
            }

            List<String> lst = new LinkedList<String>();

            dbConnection = getDBConnection();

            if (dbConnection == null) {
                throw new UserStoreException("null connection");
            }

            if (isCaseSensitiveUsername()) {
                sqlStmt = realmConfig.getUserStoreProperty(JDBCRealmConstants.GET_USER_FILTER);
            } else {
                sqlStmt = realmConfig.getUserStoreProperty(JDBCRealmConstants.GET_USER_FILTER_CASE_INSENSITIVE);
            }

            prepStmt = dbConnection.prepareStatement(sqlStmt);
            prepStmt.setString(1, filter);
            if (sqlStmt.contains(UserCoreConstants.UM_TENANT_COLUMN)) {
                prepStmt.setInt(2, tenantId);
            }
            prepStmt.setMaxRows(maxItemLimit);
            try {
                prepStmt.setQueryTimeout(searchTime);
            } catch (Exception e) {
                // this can be ignored since timeout method is not implemented
                log.debug(e);
            }

            try {
                rs = prepStmt.executeQuery();
            } catch (SQLException e) {
                if (e instanceof SQLTimeoutException) {
                    log.error("The cause might be a time out. Hence ignored", e);
                    return users;
                }
                String errorMessage =
                        "Error while fetching users according to filter : " + filter + " & max Item limit " +
                        ": " + maxItemLimit;
                if (log.isDebugEnabled()) {
                    log.debug(errorMessage, e);
                }
                throw new UserStoreException(errorMessage, e);
            }

            while (rs.next()) {

                String name = rs.getString(1);
                if (CarbonConstants.REGISTRY_ANONNYMOUS_USERNAME.equals(name)) {
                    continue;
                }
                // append the domain if exist
                String domain = realmConfig
                        .getUserStoreProperty(UserCoreConstants.RealmConfig.PROPERTY_DOMAIN_NAME);
                name = UserCoreUtil.addDomainToName(name, domain);
                lst.add(name);
            }
            rs.close();

            if (lst.size() > 0) {
                users = lst.toArray(new String[lst.size()]);
            }

            Arrays.sort(users);

        } catch (SQLException e) {
            String msg = "Error occurred while retrieving users for filter : " + filter + " & max Item limit : " +
                         maxItemLimit;
            if (log.isDebugEnabled()) {
                log.debug(msg, e);
            }
            throw new UserStoreException(msg, e);
        } finally {
            DatabaseUtil.closeAllConnections(dbConnection, rs, prepStmt);
        }
        return users;

    }


    @Override
    public boolean doCheckIsUserInRole(String userName, String roleName) throws UserStoreException {
        // TODO
        String[] roles = doGetExternalRoleListOfUser(userName, "*");
        if (roles != null) {
            for (String role : roles) {
                if (role.equalsIgnoreCase(roleName)) {
                    return true;
                }
            }
        }

        return false;
    }

    @Override
    protected String[] doGetDisplayNamesForInternalRole(String[] userNames) throws UserStoreException {
        return userNames;
    }

    /**
     *
     */
    public String[] doGetRoleNames(String filter, int maxItemLimit) throws UserStoreException {

        String[] roles = new String[0];
        Connection dbConnection = null;
        String sqlStmt = null;
        PreparedStatement prepStmt = null;
        ResultSet rs = null;

        if (maxItemLimit == 0) {
            return roles;
        }

        try {

            if (filter != null && filter.trim().length() != 0) {
                filter = filter.trim();
                filter = filter.replace("*", "%");
                filter = filter.replace("?", "_");
            } else {
                filter = "%";
            }

            List<String> lst = new LinkedList<String>();

            dbConnection = getDBConnection();

            if (dbConnection == null) {
                throw new UserStoreException("null connection");
            }

            sqlStmt = realmConfig.getUserStoreProperty(JDBCRealmConstants.GET_ROLE_LIST); // TODO

            prepStmt = dbConnection.prepareStatement(sqlStmt);
            //prepStmt.setString(1, filter);
            byte count = 0;
            prepStmt.setString(++count, filter);
            if (sqlStmt.contains(UserCoreConstants.UM_TENANT_COLUMN)) {
                prepStmt.setInt(++count, tenantId);
            }
            setPSRestrictions(prepStmt, maxItemLimit);
            try {
                rs = prepStmt.executeQuery();
            } catch (SQLException e) {
                if (e instanceof SQLTimeoutException) {
                    log.error("The cause might be a time out. Hence ignored", e);
                } else {
                    String errorMessage =
                            "Error while fetching roles from JDBC user store according to filter : " + filter +
                            " & max item limit : " + maxItemLimit;
                    if (log.isDebugEnabled()) {
                        log.debug(errorMessage, e);
                    }
                    throw new UserStoreException(errorMessage, e);
                }
            }

            //Expected columns UM_ROLE_NAME, UM_TENANT_ID, UM_SHARED_ROLE
            if (rs != null) {
                while (rs.next()) {
                    String name = rs.getString(1);
                    // append the domain if exist
                    String domain =
                            realmConfig.getUserStoreProperty(UserCoreConstants.RealmConfig.PROPERTY_DOMAIN_NAME);
                    name = UserCoreUtil.addDomainToName(name, domain);
                    lst.add(name);
                }
            }
//
//			if (isSharedGroupEnabled()) {
//				lst.addAll(Arrays.asList(doGetSharedRoleNames(null, filter, maxItemLimit)));
//			}
//
            if (lst.size() > 0) {
                roles = lst.toArray(new String[lst.size()]);
            }

        } catch (SQLException e) {
            String msg = "Error occurred while retrieving role names for filter : " + filter + " & max item limit : " +
                         maxItemLimit;
            if (log.isDebugEnabled()) {
                log.debug(msg, e);
            }
            throw new UserStoreException(msg, e);
        } finally {
            DatabaseUtil.closeAllConnections(dbConnection, rs, prepStmt);
        }
        return roles;

    }

    private void setPSRestrictions(PreparedStatement ps, int maxItemLimit) throws SQLException {

        int givenMax = UserCoreConstants.MAX_USER_ROLE_LIST;

        int searchTime = UserCoreConstants.MAX_SEARCH_TIME;

        try {
            givenMax =
                    Integer.parseInt(realmConfig.getUserStoreProperty(UserCoreConstants.RealmConfig.PROPERTY_MAX_ROLE_LIST));
        } catch (Exception e) {
            givenMax = UserCoreConstants.MAX_USER_ROLE_LIST;
        }

        try {
            searchTime =
                    Integer.parseInt(realmConfig.getUserStoreProperty(UserCoreConstants.RealmConfig.PROPERTY_MAX_SEARCH_TIME));
        } catch (Exception e) {
            searchTime = UserCoreConstants.MAX_SEARCH_TIME;
        }

        if (maxItemLimit < 0 || maxItemLimit > givenMax) {
            maxItemLimit = givenMax;
        }

        ps.setMaxRows(maxItemLimit);
        try {
            ps.setQueryTimeout(searchTime);
        } catch (Exception e) {
            // this can be ignored since timeout method is not implemented
            log.debug(e);
        }
    }


    @Override
    protected String[] doGetSharedRoleNames(String tenantDomain, String filter, int maxItemLimit)
            throws UserStoreException {
        String[] roles = new String[0];
        Connection dbConnection = null;
        String sqlStmt = null;
        PreparedStatement prepStmt = null;
        ResultSet rs = null;

        if (maxItemLimit == 0) {
            return roles;
        }

        try {

            if (!isSharedGroupEnabled()) {
                return roles;
            }

            if (filter != null && filter.trim().length() != 0) {
                filter = filter.trim();
                filter = filter.replace("*", "%");
                filter = filter.replace("?", "_");
            } else {
                filter = "%";
            }

            List<String> lst = new LinkedList<String>();

            dbConnection = getDBConnection();

            if (dbConnection == null) {
                throw new UserStoreException("null connection");
            }

            sqlStmt = realmConfig.getUserStoreProperty(JDBCRealmConstants.GET_SHARED_ROLE_LIST);

            prepStmt = dbConnection.prepareStatement(sqlStmt);
            byte count = 0;
            prepStmt.setString(++count, filter);
            setPSRestrictions(prepStmt, maxItemLimit);
            try {
                rs = prepStmt.executeQuery();
            } catch (SQLException e) {
                if (e instanceof SQLTimeoutException) {
                    // may be due time out, therefore ignore this exception
                    log.error("The cause might be a time out. Hence ignored", e);
                } else {
                    String errorMessage =
                            "Error while fetching roles from JDBC user store for tenant domain : " + tenantDomain +
                            " & filter : " + filter + "& max item limit : " + maxItemLimit;
                    if (log.isDebugEnabled()) {
                        log.debug(errorMessage, e);
                    }
                    throw new UserStoreException(errorMessage, e);
                }
            }

            // Expected columns UM_ROLE_NAME, UM_TENANT_ID, UM_SHARED_ROLE
            if (rs != null) {
                while (rs.next()) {
                    String name = rs.getString(1);
                    int roleTenantId = rs.getInt(2);
                    // append the domain if exist
                    String domain =
                            realmConfig.getUserStoreProperty(UserCoreConstants.RealmConfig.PROPERTY_DOMAIN_NAME);
                    name = UserCoreUtil.addDomainToName(name, domain);
                    name = UserCoreUtil.addTenantDomainToEntry(name, String.valueOf(roleTenantId));
                    lst.add(name);
                }
            }

            if (lst.size() > 0) {
                roles = lst.toArray(new String[lst.size()]);
            }
        } catch (SQLException e) {
            String errorMessage =
                    "Error while retrieving roles from JDBC user store for tenant domain : " + tenantDomain +
                    " & filter : " + filter + "& max item limit : " + maxItemLimit;
            if (log.isDebugEnabled()) {
                log.debug(errorMessage, e);
            }
            throw new UserStoreException(errorMessage, e);
        } finally {
            DatabaseUtil.closeAllConnections(dbConnection, rs, prepStmt);
        }
        return roles;
    }


    public String[] doGetUserListOfRole(String roleName, String filter) throws UserStoreException {

        RoleContext roleContext = createRoleContext(roleName);
        return getUserListOfJDBCRole(roleContext, filter);
    }

    /**
     *
     */
    public String[] getUserListOfJDBCRole(RoleContext ctx, String filter) throws UserStoreException {

        String roleName = ctx.getRoleName();
        String[] names = null;
        String sqlStmt = null;
        if (!ctx.isShared()) {
            sqlStmt = realmConfig.getUserStoreProperty(JDBCRealmConstants.GET_USERS_IN_ROLE);
            if (sqlStmt == null) {
                throw new UserStoreException("The sql statement for retrieving user roles is null");
            }
            if (sqlStmt.contains(UserCoreConstants.UM_TENANT_COLUMN)) {
                names =
                        getStringValuesFromDatabase(sqlStmt, roleName, tenantId, tenantId, tenantId);
            } else {
                names = getStringValuesFromDatabase(sqlStmt, roleName);
            }
        } else if (ctx.isShared()) {
            sqlStmt = realmConfig.getUserStoreProperty(JDBCRealmConstants.GET_USERS_IN_SHARED_ROLE);
            names = getStringValuesFromDatabase(sqlStmt, roleName);
        }

        List<String> userList = new ArrayList<String>();

        String domainName =
                realmConfig.getUserStoreProperty(UserCoreConstants.RealmConfig.PROPERTY_DOMAIN_NAME);

        if (names != null) {
            for (String user : names) {
                user = UserCoreUtil.addDomainToName(user, domainName);
                userList.add(user);
            }

            names = userList.toArray(new String[userList.size()]);
        }
        log.debug("Roles are not defined for the role name " + roleName);

        return names;
    }

    /**
     *
     */
    public boolean doCheckExistingRole(String roleName) throws UserStoreException {

        RoleContext roleContext = createRoleContext(roleName);  // TODO if role Name with Shared Role?
        return isExistingJDBCRole(roleContext);
    }

    protected boolean isExistingJDBCRole(RoleContext context) throws UserStoreException {

        boolean isExisting;
        String roleName = context.getRoleName();

        String sqlStmt = realmConfig.getUserStoreProperty(JDBCRealmConstants.GET_IS_ROLE_EXISTING);
        if (sqlStmt == null) {
            throw new UserStoreException("The sql statement for is role existing role null");
        }

        if (sqlStmt.contains(UserCoreConstants.UM_TENANT_COLUMN)) {
            isExisting =
                    isValueExisting(sqlStmt, null, roleName, ((JDBCRoleContext) context).getTenantId());
        } else {
            isExisting = isValueExisting(sqlStmt, null, roleName);
        }

        return isExisting;
    }

    /**
     *
     */
    public String[] getAllProfileNames() throws UserStoreException {
        String sqlStmt = realmConfig.getUserStoreProperty(JDBCRealmConstants.GET_PROFILE_NAMES);
        if (sqlStmt == null) {
            throw new UserStoreException("The sql statement for retrieving profile names is null");
        }
        String[] names;
        if (sqlStmt.contains(UserCoreConstants.UM_TENANT_COLUMN)) {
            names = getStringValuesFromDatabase(sqlStmt, tenantId);
        } else {
            names = getStringValuesFromDatabase(sqlStmt);
        }

        return names;
    }

    /**
     *
     */
    public String[] getProfileNames(String userName) throws UserStoreException {

        userName = UserCoreUtil.removeDomainFromName(userName);
        String sqlStmt;
        if (isCaseSensitiveUsername()){
            sqlStmt = realmConfig.getUserStoreProperty(JDBCRealmConstants.GET_PROFILE_NAMES_FOR_USER);
        }else {
            sqlStmt = realmConfig.getUserStoreProperty(JDBCRealmConstants.GET_PROFILE_NAMES_FOR_USER_CASE_INSENSITIVE);
        }

        if (sqlStmt == null) {
            throw new UserStoreException("The sql statement for retrieving  is null");
        }
        String[] names;
        if (sqlStmt.contains(UserCoreConstants.UM_TENANT_COLUMN)) {
            names = getStringValuesFromDatabase(sqlStmt, userName, tenantId, tenantId);
        } else {
            names = getStringValuesFromDatabase(sqlStmt, userName);
        }
        if (names.length == 0) {
            names = new String[]{UserCoreConstants.DEFAULT_PROFILE};
        } else {
            Arrays.sort(names);
            if (Arrays.binarySearch(names, UserCoreConstants.DEFAULT_PROFILE) < 0) {
                // we have to add the default profile
                String[] newNames = new String[names.length + 1];
                int i = 0;
                for (i = 0; i < names.length; i++) {
                    newNames[i] = names[i];
                }
                newNames[i] = UserCoreConstants.DEFAULT_PROFILE;
                names = newNames;
            }
        }

        return names;
    }

    /**
     *
     */
    public int getUserId(String username) throws UserStoreException {

        String sqlStmt;
        if (isCaseSensitiveUsername()){
            sqlStmt = realmConfig.getUserStoreProperty(JDBCRealmConstants.GET_USERID_FROM_USERNAME);
        }else{
            sqlStmt = realmConfig.getUserStoreProperty(JDBCRealmConstants.GET_USERID_FROM_USERNAME_CASE_INSENSITIVE);
        }
        if (sqlStmt == null) {
            throw new UserStoreException("The sql statement for retrieving ID is null");
        }
        int id = -1;
        Connection dbConnection = null;
        try {
            dbConnection = getDBConnection();
            if (sqlStmt.contains(UserCoreConstants.UM_TENANT_COLUMN)) {
                id = DatabaseUtil.getIntegerValueFromDatabase(dbConnection, sqlStmt, username,
                        tenantId);
            } else {
                id = DatabaseUtil.getIntegerValueFromDatabase(dbConnection, sqlStmt, username);
            }
        } catch (SQLException e) {
            String errorMessage = "Error occurred while getting user id from username : " + username;
            if (log.isDebugEnabled()) {
                log.debug(errorMessage, e);
            }
            throw new UserStoreException(errorMessage, e);
        } finally {
            DatabaseUtil.closeAllConnections(dbConnection);
        }
        return id;
    }

    /**
     * @param tenantId tenant id
     * @return array of users of the tenant.
     * @throws UserStoreException throws user store exception
     */
    public String[] getUserNames(int tenantId) throws UserStoreException {
        String sqlStmt = realmConfig
                .getUserStoreProperty(JDBCRealmConstants.GET_USERNAME_FROM_TENANT_ID);
        if (sqlStmt == null) {
            throw new UserStoreException("The sql statement for retrieving user names is null");
        }
        String[] userNames;
        Connection dbConnection = null;
        try {
            dbConnection = getDBConnection();
            userNames = DatabaseUtil.getStringValuesFromDatabase(dbConnection, sqlStmt, tenantId);
        } catch (SQLException e) {
            String errorMessage = "Error occurred while getting username from tenant ID : " + tenantId;
            if (log.isDebugEnabled()) {
                log.debug(errorMessage, e);
            }
            throw new UserStoreException(errorMessage, e);
        } finally {
            DatabaseUtil.closeAllConnections(dbConnection);
        }
        return userNames;
    }

    /**
     * @return the admin user. // TODO remove this method
     * @throws org.wso2.carbon.user.core.UserStoreException from the getUserNames()
     * @deprecated Returns the admin users for the given tenant.
     */
    public String getAdminUser() throws UserStoreException {
        String[] users = getUserListOfRole(this.realmConfig.getAdminRoleName());
        if (users != null && users.length > 0) {
            return users[0];
        }
        return null;
    }

    /**
     *
     */
    public int getTenantId() throws UserStoreException {
        return this.tenantId;
    }

    /**
     *
     */
    public Map<String, String> getProperties(org.wso2.carbon.user.api.Tenant tenant)
            throws org.wso2.carbon.user.api.UserStoreException {
        return getProperties((Tenant) tenant);
    }

    /**
     *
     */
    public int getTenantId(String username) throws UserStoreException {
        if (this.tenantId != MultitenantConstants.SUPER_TENANT_ID) {
            throw new UserStoreException("Not allowed to perform this operation");
        }
        String sqlStmt;
        if (isCaseSensitiveUsername()){
            sqlStmt = realmConfig.getUserStoreProperty(JDBCRealmConstants.GET_TENANT_ID_FROM_USERNAME);
        } else {
            sqlStmt = realmConfig.getUserStoreProperty(JDBCRealmConstants.GET_TENANT_ID_FROM_USERNAME_CASE_INSENSITIVE);
        }
        if (sqlStmt == null) {
            throw new UserStoreException("The sql statement for retrieving ID is null");
        }
        int id = -1;
        Connection dbConnection = null;
        try {
            dbConnection = getDBConnection();
            id = DatabaseUtil.getIntegerValueFromDatabase(dbConnection, sqlStmt, username);
        } catch (SQLException e) {
            String errorMessage = "Error occurred while getting tenant ID from username : " + username;
            if (log.isDebugEnabled()) {
                log.debug(errorMessage, e);
            }
            throw new UserStoreException(errorMessage, e);
        } finally {
            DatabaseUtil.closeAllConnections(dbConnection);
        }
        return id;
    }

    /**
     *
     */
    public Map<String, String> getUserPropertyValues(String userName, String[] propertyNames,
                                                     String profileName) throws UserStoreException {

        if (profileName == null) {
            profileName = UserCoreConstants.DEFAULT_PROFILE;
        }
        Connection dbConnection = null;
        String sqlStmt = null;
        PreparedStatement prepStmt = null;
        ResultSet rs = null;
        String[] propertyNamesSorted = propertyNames.clone();
        Arrays.sort(propertyNamesSorted);
        Map<String, String> map = new HashMap<String, String>();
        try {
            dbConnection = getDBConnection();
            if (isCaseSensitiveUsername()) {
                sqlStmt = realmConfig.getUserStoreProperty(JDBCRealmConstants.GET_PROPS_FOR_PROFILE);
            } else {
                sqlStmt = realmConfig.getUserStoreProperty(JDBCRealmConstants.GET_PROPS_FOR_PROFILE_CASE_INSENSITIVE);
            }
            prepStmt = dbConnection.prepareStatement(sqlStmt);
            prepStmt.setString(1, userName);
            prepStmt.setString(2, profileName);
            if (sqlStmt.contains(UserCoreConstants.UM_TENANT_COLUMN)) {
                prepStmt.setInt(3, tenantId);
                prepStmt.setInt(4, tenantId);
            }
            rs = prepStmt.executeQuery();
            while (rs.next()) {
                String name = rs.getString(1);
                String value = rs.getString(2);
                if (Arrays.binarySearch(propertyNamesSorted, name) < 0) {
                    continue;
                } else if(value == null || value.isEmpty()){
                    continue;
                }
                map.put(name, value);
            }

            return map;
        } catch (SQLException e) {
            String errorMessage =
                    "Error Occurred while getting property values for user : " + userName + " & profile name : " +
                    profileName;
            if (log.isDebugEnabled()) {
                log.debug(errorMessage, e);
            }
            throw new UserStoreException(errorMessage, e);
        } finally {
            DatabaseUtil.closeAllConnections(dbConnection, rs, prepStmt);
        }
    }

    /**
     * @param sqlStmt
     * @param params
     * @return
     * @throws UserStoreException
     */
    private String[] getStringValuesFromDatabase(String sqlStmt, Object... params)
            throws UserStoreException {

        if (log.isDebugEnabled()) {
            log.debug("Executing Query: " + sqlStmt);
            for (int i = 0; i < params.length; i++) {
                Object param = params[i];
                log.debug("Input value: " + param);
            }
        }

        String[] values = new String[0];
        Connection dbConnection = null;
        PreparedStatement prepStmt = null;
        ResultSet rs = null;
        try {
            dbConnection = getDBConnection();
            values = DatabaseUtil.getStringValuesFromDatabase(dbConnection, sqlStmt, params);
        } catch (SQLException e) {
            String msg = "Error occurred while retrieving string values.";
            if (log.isDebugEnabled()) {
                log.debug(msg, e);
            }
            throw new UserStoreException(msg, e);
        } finally {
            DatabaseUtil.closeAllConnections(dbConnection, rs, prepStmt);
        }
        return values;
    }

    private String[] getRoleNamesWithDomain(String sqlStmt, String userName, int tenantId,
                                            boolean appendDn) throws UserStoreException {

        Connection dbConnection = null;
        PreparedStatement prepStmt = null;
        ResultSet rs = null;
        List<String> roles = new ArrayList<String>();
        try {
            dbConnection = getDBConnection();
            prepStmt = dbConnection.prepareStatement(sqlStmt);
            byte count = 0;
            prepStmt.setString(++count, userName);
            prepStmt.setInt(++count, tenantId);

            rs = prepStmt.executeQuery();
            // append the domain if exist
            String domain =
                    realmConfig.getUserStoreProperty(UserCoreConstants.RealmConfig.PROPERTY_DOMAIN_NAME);

            while (rs.next()) {
                String name = rs.getString(1);
                int tenant = rs.getInt(2);
                // boolean shared = rs.getBoolean(3);

                String role = name;
                if (appendDn) {
                    name = UserCoreUtil.addTenantDomainToEntry(name, String.valueOf(tenant));
                }
                roles.add(role);
            }

        } catch (SQLException e) {
            String msg =
                    "Error occurred while retrieving role name with tenant id : " + tenantId + " & user : " + userName;
            if (log.isDebugEnabled()) {
                log.debug(msg, e);
            }
            throw new UserStoreException(msg, e);
        } finally {
            DatabaseUtil.closeAllConnections(dbConnection, rs, prepStmt);
        }
        return roles.toArray(new String[roles.size()]);
    }


    /**
     * @return
     * @throws SQLException
     * @throws UserStoreException
     */
    protected Connection getDBConnection() throws SQLException, UserStoreException {
        Connection dbConnection = getJDBCDataSource().getConnection();
        dbConnection.setAutoCommit(false);
        if (dbConnection.getTransactionIsolation() != Connection.TRANSACTION_READ_COMMITTED) {
            dbConnection.setTransactionIsolation(Connection.TRANSACTION_READ_COMMITTED);
        }
        return dbConnection;
    }

    /**
     * @param sqlStmt
     * @param dbConnection
     * @param params
     * @return
     * @throws UserStoreException
     */
    protected boolean isValueExisting(String sqlStmt, Connection dbConnection, Object... params)
            throws UserStoreException {
        PreparedStatement prepStmt = null;
        ResultSet rs = null;
        boolean isExisting = false;
        boolean doClose = false;
        try {
            if (dbConnection == null) {
                dbConnection = getDBConnection();
                doClose = true; // because we created it
            }
            if (DatabaseUtil.getIntegerValueFromDatabase(dbConnection, sqlStmt, params) > -1) {
                isExisting = true;
            }
            return isExisting;
        } catch (SQLException e) {
            String msg = "Error occurred while checking existence of values.";
            if (log.isDebugEnabled()) {
                log.debug(msg, e);
            }
            throw new UserStoreException(msg, e);
        } finally {
            if (doClose) {
                DatabaseUtil.closeAllConnections(dbConnection, rs, prepStmt);
            }
        }
    }

    /**
     *
     */
    public boolean doCheckExistingUser(String userName) throws UserStoreException {

        String sqlStmt;
        if (isCaseSensitiveUsername()){
            sqlStmt = realmConfig.getUserStoreProperty(JDBCRealmConstants.GET_IS_USER_EXISTING);
        } else {
            sqlStmt = realmConfig.getUserStoreProperty(JDBCRealmConstants.GET_IS_USER_EXISTING_CASE_INSENSITIVE);
        }

        if (sqlStmt == null) {
            throw new UserStoreException("The sql statement for is user existing null");
        }
        boolean isExisting = false;

        String isUnique = realmConfig
                .getUserStoreProperty(UserCoreConstants.RealmConfig.PROPERTY_USERNAME_UNIQUE);
        if ("true".equals(isUnique) && !CarbonConstants.REGISTRY_ANONNYMOUS_USERNAME.equals(userName)) {
            String uniquenesSql;
            if (isCaseSensitiveUsername()) {
                uniquenesSql = realmConfig.getUserStoreProperty(JDBCRealmConstants.USER_NAME_UNIQUE);
            }else {
                uniquenesSql = realmConfig.getUserStoreProperty(JDBCRealmConstants.USER_NAME_UNIQUE_CASE_INSENSITIVE);
            }
            isExisting = isValueExisting(uniquenesSql, null, userName);
            if (log.isDebugEnabled()) {
                log.debug("The username should be unique across tenants.");
            }
        } else {
            if (sqlStmt.contains(UserCoreConstants.UM_TENANT_COLUMN)) {
                isExisting = isValueExisting(sqlStmt, null, userName, tenantId);
            } else {
                isExisting = isValueExisting(sqlStmt, null, userName);
            }
        }

        return isExisting;
    }

    /**
     *
     */
    public boolean doAuthenticate(String userName, Object credential) throws UserStoreException {

        if (!checkUserNameValid(userName)) {
            return false;
        }

        if (!checkUserPasswordValid(credential)) {
            return false;
        }

        if (UserCoreUtil.isRegistryAnnonymousUser(userName)) {
            log.error("Anonnymous user trying to login");
            return false;
        }

        Connection dbConnection = null;
        ResultSet rs = null;
        PreparedStatement prepStmt = null;
        String sqlstmt = null;
        String password = (String) credential;
        boolean isAuthed = false;

        try {
            dbConnection = getDBConnection();
            dbConnection.setAutoCommit(false);

            if (isCaseSensitiveUsername()) {
                sqlstmt = realmConfig.getUserStoreProperty(JDBCRealmConstants.SELECT_USER);
            } else {
                sqlstmt = realmConfig.getUserStoreProperty(JDBCRealmConstants.SELECT_USER_CASE_INSENSITIVE);
            }

            if (log.isDebugEnabled()) {
                log.debug(sqlstmt);
            }

            prepStmt = dbConnection.prepareStatement(sqlstmt);
            prepStmt.setString(1, userName);
            if (sqlstmt.contains(UserCoreConstants.UM_TENANT_COLUMN)) {
                prepStmt.setInt(2, tenantId);
            }

            rs = prepStmt.executeQuery();

            if (rs.next() == true) {
                String storedPassword = rs.getString(3);
                String saltValue = null;
                if ("true".equalsIgnoreCase(realmConfig
                        .getUserStoreProperty(JDBCRealmConstants.STORE_SALTED_PASSWORDS))) {
                    saltValue = rs.getString(4);
                }

                boolean requireChange = rs.getBoolean(5);
                Timestamp changedTime = rs.getTimestamp(6);

                GregorianCalendar gc = new GregorianCalendar();
                gc.add(GregorianCalendar.HOUR, -24);
                Date date = gc.getTime();

                if (requireChange == true && changedTime.before(date)) {
                    isAuthed = false;
                } else {
                    password = this.preparePassword(password, saltValue);
                    if ((storedPassword != null) && (storedPassword.equals(password))) {
                        isAuthed = true;
                    }
                }
            }
        } catch (SQLException e) {
            String msg = "Error occurred while retrieving user authentication info for user : " + userName;
            if (log.isDebugEnabled()) {
                log.debug(msg, e);
            }
            throw new UserStoreException("Authentication Failure", e);
        } finally {
            DatabaseUtil.closeAllConnections(dbConnection, rs, prepStmt);
        }

        if (log.isDebugEnabled()) {
            log.debug("User " + userName + " login attempt. Login success :: " + isAuthed);
        }

        return isAuthed;
    }

    /**
     *
     */
    public boolean isReadOnly() throws UserStoreException {
        if ("true".equalsIgnoreCase(realmConfig
                .getUserStoreProperty(UserCoreConstants.RealmConfig.PROPERTY_READ_ONLY))) {
            return true;
        }
        return false;
    }

    /**
     *
     */
    public void doAddUser(String userName, Object credential, String[] roleList,
                          Map<String, String> claims, String profileName, boolean requirePasswordChange)
            throws UserStoreException {

        // persist the user info. in the database.
        persistUser(userName, credential, roleList, claims, profileName, requirePasswordChange);

    }

    /*
     * This method persists the user information in the database.
     */
    protected void persistUser(String userName, Object credential, String[] roleList,
                               Map<String, String> claims, String profileName, boolean requirePasswordChange)
            throws UserStoreException {

        Connection dbConnection = null;
        String password = (String) credential;
        try{
            dbConnection = getDBConnection();
        }catch (SQLException e){
            String errorMessage = "Error occurred while getting DB connection";
            if (log.isDebugEnabled()) {
                log.debug(errorMessage, e);
            }
            throw new UserStoreException(errorMessage, e);
        }
        try {
            String sqlStmt1 = realmConfig.getUserStoreProperty(JDBCRealmConstants.ADD_USER);

            String saltValue = null;

            if ("true".equalsIgnoreCase(realmConfig.getUserStoreProperties()
                    .get(JDBCRealmConstants.STORE_SALTED_PASSWORDS))) {
                byte[] bytes = new byte[16];
                random.nextBytes(bytes);
                saltValue = Base64.encode(bytes);
            }

            password = this.preparePassword(password, saltValue);

            // do all 4 possibilities
            if (sqlStmt1.contains(UserCoreConstants.UM_TENANT_COLUMN) && (saltValue == null)) {
                this.updateStringValuesToDatabase(dbConnection, sqlStmt1, userName, password, "",
                        requirePasswordChange, new Date(), tenantId);
            } else if (sqlStmt1.contains(UserCoreConstants.UM_TENANT_COLUMN) && (saltValue != null)) {
                this.updateStringValuesToDatabase(dbConnection, sqlStmt1, userName, password,
                        saltValue, requirePasswordChange, new Date(),
                        tenantId);
            } else if (!sqlStmt1.contains(UserCoreConstants.UM_TENANT_COLUMN) &&
                    (saltValue == null)) {
                this.updateStringValuesToDatabase(dbConnection, sqlStmt1, userName, password, "",
                        requirePasswordChange, new Date());
            } else {
                this.updateStringValuesToDatabase(dbConnection, sqlStmt1, userName, password, saltValue,
                        requirePasswordChange, new Date());
            }

            if (roleList != null && roleList.length > 0) {

                RoleBreakdown breakdown = getSharedRoleBreakdown(roleList);
                String[] roles = breakdown.getRoles();
                // Integer[] tenantIds = breakdown.getTenantIds();

                String[] sharedRoles = breakdown.getSharedRoles();
                Integer[] sharedTenantIds = breakdown.getSharedTenantids();

                String sqlStmt2 = null;
                String type = DatabaseCreator.getDatabaseType(dbConnection);
                if (roles.length > 0) {
                    // Adding user to the non shared roles
                    if (isCaseSensitiveUsername()) {
                        sqlStmt2 = realmConfig.getUserStoreProperty(JDBCRealmConstants.ADD_ROLE_TO_USER + "-" + type);
                    } else {
                        sqlStmt2 = realmConfig.getUserStoreProperty(JDBCRealmConstants
                                .ADD_ROLE_TO_USER_CASE_INSENSITIVE + "-" + type);
                    }
                    if (sqlStmt2 == null) {
                        if (isCaseSensitiveUsername()) {
                            sqlStmt2 = realmConfig.getUserStoreProperty(JDBCRealmConstants.ADD_ROLE_TO_USER);
                        } else {
                            sqlStmt2 = realmConfig.getUserStoreProperty(JDBCRealmConstants
                                    .ADD_ROLE_TO_USER_CASE_INSENSITIVE);
                        }
                    }

                    if (sqlStmt2.contains(UserCoreConstants.UM_TENANT_COLUMN)) {
                        if (UserCoreConstants.OPENEDGE_TYPE.equals(type)) {
                            DatabaseUtil.udpateUserRoleMappingInBatchMode(dbConnection, sqlStmt2,
                                    tenantId, roles,
                                    tenantId, userName,
                                    tenantId);
                        } else {
                            DatabaseUtil.udpateUserRoleMappingInBatchMode(dbConnection, sqlStmt2,
                                    roles, tenantId,
                                    userName, tenantId,
                                    tenantId);
                        }
                    } else {
                        DatabaseUtil.udpateUserRoleMappingInBatchMode(dbConnection, sqlStmt2, roleList, userName);
                    }

                }
                if (sharedRoles.length > 0) {
                    // Adding user to the shared roles
                    if (isCaseSensitiveUsername()) {
                        sqlStmt2 = realmConfig.getUserStoreProperty(JDBCRealmConstants.ADD_SHARED_ROLE_TO_USER);
                    } else {
                        sqlStmt2 = realmConfig.getUserStoreProperty(JDBCRealmConstants
                                .ADD_SHARED_ROLE_TO_USER_CASE_INSENSITIVE);
                    }
                    DatabaseUtil.udpateUserRoleMappingWithExactParams(dbConnection, sqlStmt2,
                            sharedRoles, userName,
                            sharedTenantIds, tenantId);
                }

            }

            if (claims != null) {
                // add the properties
                if (profileName == null) {
                    profileName = UserCoreConstants.DEFAULT_PROFILE;
                }

                Iterator<Map.Entry<String, String>> ite = claims.entrySet().iterator();
                while (ite.hasNext()) {
                    Map.Entry<String, String> entry = ite.next();
                    String claimURI = entry.getKey();
                    String propName = getClaimAtrribute(claimURI, userName, null);
                    String propValue = entry.getValue();
                    addProperty(dbConnection, userName, propName, propValue, profileName);
                }
            }

            dbConnection.commit();
        } catch (Exception e) {
            try {
                dbConnection.rollback();
            } catch (SQLException e1) {
                String errorMessage = "Error rollbacking add user operation for user : " + userName;
                if (log.isDebugEnabled()) {
                    log.debug(errorMessage, e1);
                }
                throw new UserStoreException(errorMessage, e1);
            }
            String errorMessage = "Error while persisting user : " + userName;
            if (log.isDebugEnabled()) {
                log.debug(errorMessage, e);
            }
            throw new UserStoreException(errorMessage, e);
        } finally {
            DatabaseUtil.closeAllConnections(dbConnection);
        }
    }

    /**
     *
     */
    public void doAddRole(String roleName, String[] userList, boolean shared) throws UserStoreException {


        if (shared && isSharedGroupEnabled()) {
            doAddSharedRole(roleName, userList);
        }

        Connection dbConnection = null;

        try {
            dbConnection = getDBConnection();
            String sqlStmt = realmConfig.getUserStoreProperty(JDBCRealmConstants.ADD_ROLE);
            if (sqlStmt.contains(UserCoreConstants.UM_TENANT_COLUMN)) {
                this.updateStringValuesToDatabase(dbConnection, sqlStmt, roleName, tenantId);
            } else {
                this.updateStringValuesToDatabase(dbConnection, sqlStmt, roleName);
            }
            if (userList != null) {
                // add role to user
                String type = DatabaseCreator.getDatabaseType(dbConnection);
                String sqlStmt2;
                if (isCaseSensitiveUsername()) {
                    sqlStmt2 = realmConfig.getUserStoreProperty(JDBCRealmConstants.ADD_USER_TO_ROLE + "-" + type);
                } else {
                    sqlStmt2 = realmConfig.getUserStoreProperty(JDBCRealmConstants.ADD_USER_TO_ROLE_CASE_INSENSITIVE
                            + "-" + type);
                }
                if (sqlStmt2 == null) {
                    if (isCaseSensitiveUsername()) {
                        sqlStmt2 = realmConfig.getUserStoreProperty(JDBCRealmConstants.ADD_USER_TO_ROLE);
                    } else {
                        sqlStmt2 = realmConfig.getUserStoreProperty(JDBCRealmConstants
                                .ADD_USER_TO_ROLE_CASE_INSENSITIVE);
                    }
                }
                if (sqlStmt2.contains(UserCoreConstants.UM_TENANT_COLUMN)) {
                    if (UserCoreConstants.OPENEDGE_TYPE.equals(type)) {
                        DatabaseUtil.udpateUserRoleMappingInBatchMode(dbConnection, sqlStmt2,
                                tenantId, userList, tenantId, roleName, tenantId);
                    } else {
                        DatabaseUtil.udpateUserRoleMappingInBatchMode(dbConnection, sqlStmt2,
                                userList, tenantId, roleName, tenantId, tenantId);
                    }
                } else {
                    DatabaseUtil.udpateUserRoleMappingInBatchMode(dbConnection, sqlStmt2, userList, roleName);
                }

            }
            dbConnection.commit();
        } catch (SQLException e) {
            String msg = "Error occurred while adding role : " + roleName;
            if (log.isDebugEnabled()) {
                log.debug(msg, e);
            }
            throw new UserStoreException(msg, e);
        } catch (Exception e) {
            String errorMessage = "Error occurred while getting database type from DB connection";
            if (log.isDebugEnabled()) {
                log.debug(errorMessage, e);
            }
            throw new UserStoreException(errorMessage, e);
        } finally {
            DatabaseUtil.closeAllConnections(dbConnection);
        }
    }

    /**
     *
     */
    public void doUpdateRoleName(String roleName, String newRoleName) throws UserStoreException {

        JDBCRoleContext ctx = (JDBCRoleContext) createRoleContext(roleName);

        if (isExistingRole(newRoleName)) {
            throw new UserStoreException("Role name: " + newRoleName
                    + " in the system. Please pick another role name.");
        }
        String sqlStmt = realmConfig.getUserStoreProperty(JDBCRealmConstants.UPDATE_ROLE_NAME);
        if (sqlStmt == null) {
            throw new UserStoreException("The sql statement for update role name is null");
        }
        Connection dbConnection = null;
        try {

            roleName = ctx.getRoleName();
            dbConnection = getDBConnection();
            if (sqlStmt.contains(UserCoreConstants.UM_TENANT_COLUMN)) {
                this.updateStringValuesToDatabase(dbConnection, sqlStmt, newRoleName, roleName,
                        tenantId);
            } else {
                this.updateStringValuesToDatabase(dbConnection, sqlStmt, newRoleName, roleName);
            }
            dbConnection.commit();
        } catch (SQLException e) {
            String msg = "Error occurred while updating role name : " + roleName;
            if (log.isDebugEnabled()) {
                log.debug(msg, e);
            }
            throw new UserStoreException(msg, e);
        } finally {
            DatabaseUtil.closeAllConnections(dbConnection);
        }
    }


    @Override
    public boolean isSharedRole(String roleName, String roleNameBase) {
        if (roleNameBase != null && roleNameBase.indexOf(TRUE_VALUE) > -1) {
            return true;
        }
        return false;
    }

    private int getTenantIdFromRole(String roleBase) {
        int tenantId = MultitenantConstants.SUPER_TENANT_ID;
        String[] postfix = roleBase.split(UserCoreConstants.SHARED_ROLE_TENANT_COMBINER);
        if (postfix.length > 1) {
            try {
                tenantId = Integer.parseInt(postfix[1]);
            } catch (NumberFormatException e) {
                log.error(e);
                tenantId = MultitenantConstants.SUPER_TENANT_ID;
            }
        }

        return tenantId;
    }

    /**
     * JDBC User store supports bulk import.
     *
     * @return Always <code>true<code>.
     */
    public boolean isBulkImportSupported() {
        return true;
    }

    public RealmConfiguration getRealmConfiguration() {
        return this.realmConfig;
    }

    /**
     * User of this? TODO remove
     *
     * @param noHybridRoles
     * @return
     * @throws UserStoreException
     */
    public RoleDTO[] getRoleNamesWithDomain(boolean noHybridRoles) throws UserStoreException {

        String[] names = null;
        String domain = realmConfig
                .getUserStoreProperty(UserCoreConstants.RealmConfig.PROPERTY_DOMAIN_NAME);

        String sqlStmt = realmConfig.getUserStoreProperty(JDBCRealmConstants.GET_ROLE_LIST);
        if (sqlStmt == null) {
            throw new UserStoreException("The sql statement for retrieving role name is null");
        }
        names = getStringValuesFromDatabase(sqlStmt, tenantId);
        if (isReadOnly() && !noHybridRoles) {
            String[] hybrids = hybridRoleManager.getHybridRoles("*");
            names = UserCoreUtil.combineArrays(names, hybrids);
        }

        List<RoleDTO> roleDTOs = new ArrayList<RoleDTO>();
        if (names != null && names.length != 0) {
            roleDTOs.addAll(Arrays.asList(UserCoreUtil.convertRoleNamesToRoleDTO(names, domain)));
        }

        RoleDTO[] secondaryRoleDTOs = getAllSecondaryRoleDTOs();
        if (secondaryRoleDTOs != null && secondaryRoleDTOs.length != 0) {
            roleDTOs.addAll(Arrays.asList(secondaryRoleDTOs));
        }

        return roleDTOs.toArray(new RoleDTO[roleDTOs.size()]);
    }

    /**
     * This method is to check whether multiple profiles are allowed with a particular user-store.
     * For an example, currently, JDBC user store supports multiple profiles and where as ApacheDS
     * does not allow. Currently, JDBC user store allows multiple profiles. Hence return true.
     *
     * @return boolean
     */
    public boolean isMultipleProfilesAllowed() {
        return true;
    }

    /**
     *
     */
    public void doDeleteRole(String roleName) throws UserStoreException {

        String sqlStmt1 = realmConfig
                .getUserStoreProperty(JDBCRealmConstants.ON_DELETE_ROLE_REMOVE_USER_ROLE);
        if (sqlStmt1 == null) {
            throw new UserStoreException("The sql statement for delete user-role mapping is null");
        }

        String sqlStmt2 = realmConfig.getUserStoreProperty(JDBCRealmConstants.DELETE_ROLE);
        if (sqlStmt2 == null) {
            throw new UserStoreException("The sql statement for delete role is null");
        }

        Connection dbConnection = null;
        try {
            dbConnection = getDBConnection();
            if (sqlStmt1.contains(UserCoreConstants.UM_TENANT_COLUMN)) {
                this.updateStringValuesToDatabase(dbConnection, sqlStmt1, roleName, tenantId,
                        tenantId);
                this.updateStringValuesToDatabase(dbConnection, sqlStmt2, roleName, tenantId);
            } else {
                this.updateStringValuesToDatabase(dbConnection, sqlStmt1, roleName);
                this.updateStringValuesToDatabase(dbConnection, sqlStmt2, roleName);
            }
            //this.userRealm.getAuthorizationManager().clearRoleAuthorization(roleName);
            dbConnection.commit();
        } catch (SQLException e) {
            String msg = "Error occurred while deleting role : " + roleName;
            if (log.isDebugEnabled()) {
                log.debug(msg, e);
            }
            throw new UserStoreException(msg, e);
        } finally {
            DatabaseUtil.closeAllConnections(dbConnection);
        }
    }

    /**
     *
     */
    public void doDeleteUser(String userName) throws UserStoreException {

        String sqlStmt1;
        if (isCaseSensitiveUsername()) {
            sqlStmt1 = realmConfig.getUserStoreProperty(JDBCRealmConstants.ON_DELETE_USER_REMOVE_USER_ROLE);
        } else {
            sqlStmt1 = realmConfig.getUserStoreProperty(JDBCRealmConstants
                    .ON_DELETE_USER_REMOVE_USER_ROLE_CASE_INSENSITIVE);
        }
        if (sqlStmt1 == null) {
            throw new UserStoreException("The sql statement for delete user-role mapping is null");
        }

        String sqlStmt2;
        if (isCaseSensitiveUsername()) {
            sqlStmt2 = realmConfig.getUserStoreProperty(JDBCRealmConstants.ON_DELETE_USER_REMOVE_ATTRIBUTE);
        } else {
            sqlStmt2 = realmConfig.getUserStoreProperty(JDBCRealmConstants
                    .ON_DELETE_USER_REMOVE_ATTRIBUTE_CASE_INSENSITIVE);
        }
        if (sqlStmt2 == null) {
            throw new UserStoreException("The sql statement for delete user attribute is null");
        }

        String sqlStmt3;
        if (isCaseSensitiveUsername()) {
            sqlStmt3 = realmConfig.getUserStoreProperty(JDBCRealmConstants.DELETE_USER);
        }else {
            sqlStmt3 = realmConfig.getUserStoreProperty(JDBCRealmConstants.DELETE_USER_CASE_INSENSITIVE);
        }
        if (sqlStmt3 == null) {
            throw new UserStoreException("The sql statement for delete user is null");
        }

        Connection dbConnection = null;
        try {
            dbConnection = getDBConnection();
            if (sqlStmt1.contains(UserCoreConstants.UM_TENANT_COLUMN)) {
                this.updateStringValuesToDatabase(dbConnection, sqlStmt1, userName, tenantId,
                        tenantId);
                this.updateStringValuesToDatabase(dbConnection, sqlStmt2, userName, tenantId,
                        tenantId);
                this.updateStringValuesToDatabase(dbConnection, sqlStmt3, userName, tenantId);
            } else {
                this.updateStringValuesToDatabase(dbConnection, sqlStmt1, userName);
                this.updateStringValuesToDatabase(dbConnection, sqlStmt2, userName);
                this.updateStringValuesToDatabase(dbConnection, sqlStmt3, userName);
            }
            dbConnection.commit();
        } catch (SQLException e) {
            String msg = "Error occurred while deleting user : " + userName;
            if (log.isDebugEnabled()) {
                log.debug(msg, e);
            }
            throw new UserStoreException(msg, e);
        } finally {
            DatabaseUtil.closeAllConnections(dbConnection);
        }
    }

    /**
     *
     */
    public void doUpdateUserListOfRole(String roleName, String deletedUsers[], String[] newUsers)
            throws UserStoreException {

        JDBCRoleContext ctx = (JDBCRoleContext) createRoleContext(roleName);
        roleName = ctx.getRoleName();
        int roleTenantId = ctx.getTenantId();
        boolean isShared = ctx.isShared();

        String sqlStmt1;
        if (isCaseSensitiveUsername()) {
            sqlStmt1 = realmConfig.getUserStoreProperty(isShared ? JDBCRealmConstants.REMOVE_USER_FROM_SHARED_ROLE :
                            JDBCRealmConstants.REMOVE_USER_FROM_ROLE);
        }else {
            sqlStmt1 = realmConfig
                    .getUserStoreProperty(isShared ? JDBCRealmConstants.REMOVE_USER_FROM_SHARED_ROLE_CASE_INSENSITIVE :
                            JDBCRealmConstants.REMOVE_USER_FROM_ROLE_CASE_INSENSITIVE);
        }
        if (sqlStmt1 == null) {
            throw new UserStoreException("The sql statement for remove user from role is null");
        }

        Connection dbConnection = null;
        try {
            dbConnection = getDBConnection();
            String type = DatabaseCreator.getDatabaseType(dbConnection);
            String sqlStmt2 = null;
            if (!isShared) {

                if (isCaseSensitiveUsername()){
                    sqlStmt2 = realmConfig.getUserStoreProperty(JDBCRealmConstants.ADD_USER_TO_ROLE + "-" + type);
                }else {
                    sqlStmt2 = realmConfig.getUserStoreProperty(JDBCRealmConstants.ADD_USER_TO_ROLE_CASE_INSENSITIVE
                            + "-" + type);
                }
                if (sqlStmt2 == null) {
                    if (isCaseSensitiveUsername()){
                        sqlStmt2 = realmConfig.getUserStoreProperty(JDBCRealmConstants.ADD_USER_TO_ROLE);
                    }else {
                        sqlStmt2 = realmConfig.getUserStoreProperty(JDBCRealmConstants.ADD_USER_TO_ROLE_CASE_INSENSITIVE);
                    }
                }
            } else {
                if (isCaseSensitiveUsername()) {
                    sqlStmt2 = realmConfig.getUserStoreProperty(JDBCRealmConstants.ADD_SHARED_ROLE_TO_USER);
                } else {
                    sqlStmt2 = realmConfig.getUserStoreProperty(JDBCRealmConstants
                            .ADD_SHARED_ROLE_TO_USER_CASE_INSENSITIVE);
                }
            }
            if (sqlStmt2 == null) {
                throw new UserStoreException("The sql statement for add user to role is null");
            }
            if (deletedUsers != null) {
                if (isShared) {
                    DatabaseUtil.udpateUserRoleMappingInBatchMode(dbConnection, sqlStmt1,
                            roleName, tenantId,
                            deletedUsers, tenantId, tenantId, roleTenantId);
                } else {
                    if (sqlStmt1.contains(UserCoreConstants.UM_TENANT_COLUMN)) {
                        DatabaseUtil.udpateUserRoleMappingInBatchMode(dbConnection, sqlStmt1,
                                deletedUsers, tenantId,
                                roleName, tenantId, tenantId);
                    } else {
                        DatabaseUtil.udpateUserRoleMappingInBatchMode(dbConnection, sqlStmt1,
                                deletedUsers, roleName);
                    }
                }
            }
            if (newUsers != null) {
                if (isShared) {
                    DatabaseUtil.udpateUserRoleMappingInBatchMode(dbConnection, sqlStmt2, roleName,
                            roleTenantId, newUsers, tenantId,
                            tenantId, roleTenantId);

                } else {
                    if (sqlStmt1.contains(UserCoreConstants.UM_TENANT_COLUMN)) {
                        if (UserCoreConstants.OPENEDGE_TYPE.equals(type)) {
                            DatabaseUtil.udpateUserRoleMappingInBatchMode(dbConnection, sqlStmt2,
                                    tenantId, newUsers,
                                    tenantId, roleName,
                                    tenantId);
                        } else {
                            DatabaseUtil.udpateUserRoleMappingInBatchMode(dbConnection, sqlStmt2,
                                    newUsers, tenantId,
                                    roleName, tenantId,
                                    tenantId);
                        }
                    } else {
                        DatabaseUtil.udpateUserRoleMappingInBatchMode(dbConnection, sqlStmt2,
                                newUsers, roleName);
                    }
                }
            }
            dbConnection.commit();
        } catch (SQLException e) {
            String msg = "Database error occurred while updating user list of role : " + roleName;
            if (log.isDebugEnabled()) {
                log.debug(msg, e);
            }
            throw new UserStoreException(msg, e);
        } catch (Exception e) {
            String errorMessage = "Error occurred while getting database type from DB connection";
            if (log.isDebugEnabled()) {
                log.debug(errorMessage, e);
            }
            throw new UserStoreException(errorMessage, e);
        } finally {
            DatabaseUtil.closeAllConnections(dbConnection);
        }

    }

    /**
     * Break the provided role list based on whether roles are shared or not
     *
     * @param rolesList
     * @return
     */
    private RoleBreakdown getSharedRoleBreakdown(String[] rolesList) {
        List<String> roles = new ArrayList<String>();
        List<Integer> tenantIds = new ArrayList<Integer>();

        List<String> sharedRoles = new ArrayList<String>();
        List<Integer> sharedTenantIds = new ArrayList<Integer>();

        for (String role : rolesList) {

            String[] deletedRoleNames = role.split(CarbonConstants.DOMAIN_SEPARATOR);
            if (deletedRoleNames.length > 1) {
                role = deletedRoleNames[1];
            }

            JDBCRoleContext ctx = (JDBCRoleContext) createRoleContext(role);
            role = ctx.getRoleName();
            int roleTenantId = ctx.getTenantId();
            boolean isShared = ctx.isShared();

            if (isShared) {
                sharedRoles.add(role);
                sharedTenantIds.add(roleTenantId);
            } else {
                roles.add(role);
                tenantIds.add(roleTenantId);
            }

        }

        RoleBreakdown breakdown = new RoleBreakdown();

        // Non shared roles and tenant ids
        breakdown.setRoles(roles.toArray(new String[roles.size()]));
        breakdown.setTenantIds(tenantIds.toArray(new Integer[tenantIds.size()]));

        // Shared roles and tenant ids
        breakdown.setSharedRoles(sharedRoles.toArray(new String[sharedRoles.size()]));
        breakdown.setSharedTenantids(sharedTenantIds.toArray(new Integer[sharedTenantIds.size()]));

        return breakdown;

    }

    /**
     *
     */
    public void doUpdateRoleListOfUser(String userName, String[] deletedRoles, String[] newRoles)
            throws UserStoreException {

        Connection dbConnection = null;
        try {
            dbConnection = getDBConnection();
            String type = DatabaseCreator.getDatabaseType(dbConnection);
            String sqlStmt2 = null;
            // if user name and role names are prefixed with domain name, remove the domain name
            String[] userNames = userName.split(CarbonConstants.DOMAIN_SEPARATOR);
            if (userNames.length > 1) {
                userName = userNames[1];
            }
            if (deletedRoles != null && deletedRoles.length > 0) {
                // if user name and role names are prefixed with domain name,
                // remove the domain name
                RoleBreakdown breakdown = getSharedRoleBreakdown(deletedRoles);
                String[] roles = breakdown.getRoles();
                // Integer[] tenantIds = breakdown.getTenantIds();

                String[] sharedRoles = breakdown.getSharedRoles();
                Integer[] sharedTenantIds = breakdown.getSharedTenantids();

                String sqlStmt1 = null;

                if (roles.length > 0) {
                    if (isCaseSensitiveUsername()) {
                        sqlStmt1 = realmConfig.getUserStoreProperty(JDBCRealmConstants.REMOVE_ROLE_FROM_USER);
                    } else {
                        sqlStmt1 = realmConfig.getUserStoreProperty(JDBCRealmConstants
                                .REMOVE_ROLE_FROM_USER_CASE_INSENSITIVE);
                    }
                    if (sqlStmt1 == null) {
                        throw new UserStoreException(
                                "The sql statement for remove user from role is null");
                    }
                    if (sqlStmt1.contains(UserCoreConstants.UM_TENANT_COLUMN)) {
                        DatabaseUtil.udpateUserRoleMappingInBatchMode(dbConnection, sqlStmt1,
                                roles, tenantId, userName,
                                tenantId, tenantId);
                    } else {
                        DatabaseUtil.udpateUserRoleMappingInBatchMode(dbConnection, sqlStmt1, roles, userName);
                    }
                }
                if (sharedRoles.length > 0) {
                    if (isCaseSensitiveUsername()) {
                        sqlStmt1 = realmConfig.getUserStoreProperty(JDBCRealmConstants.REMOVE_USER_FROM_SHARED_ROLE);
                    } else {
                        sqlStmt1 = realmConfig.getUserStoreProperty(JDBCRealmConstants
                                .REMOVE_USER_FROM_SHARED_ROLE_CASE_INSENSITIVE);
                    }
                    if (sqlStmt1 == null) {
                        throw new UserStoreException(
                                "The sql statement for remove user from role is null");
                    }

                    DatabaseUtil.udpateUserRoleMappingWithExactParams(dbConnection, sqlStmt1,
                            sharedRoles, userName,
                            sharedTenantIds, tenantId);
                }
            }

            if (newRoles != null && newRoles.length > 0) {
                // if user name and role names are prefixed with domain name,
                // remove the domain name

                RoleBreakdown breakdown = getSharedRoleBreakdown(newRoles);
                String[] roles = breakdown.getRoles();
                // Integer[] tenantIds = breakdown.getTenantIds();

                String[] sharedRoles = breakdown.getSharedRoles();
                Integer[] sharedTenantIds = breakdown.getSharedTenantids();

                if (roles.length > 0) {
                    if (isCaseSensitiveUsername()) {
                        realmConfig.getUserStoreProperty(JDBCRealmConstants.ADD_ROLE_TO_USER + "-" + type);
                    } else {
                        realmConfig.getUserStoreProperty(JDBCRealmConstants.ADD_ROLE_TO_USER_CASE_INSENSITIVE + "-" +
                                type);
                    }
                    if (sqlStmt2 == null) {
                        if (isCaseSensitiveUsername()) {
                            sqlStmt2 = realmConfig.getUserStoreProperty(JDBCRealmConstants.ADD_ROLE_TO_USER);
                        } else {
                            sqlStmt2 = realmConfig.getUserStoreProperty(JDBCRealmConstants
                                    .ADD_ROLE_TO_USER_CASE_INSENSITIVE);
                        }
                    }
                    if (sqlStmt2 == null) {
                        throw new UserStoreException(
                                "The sql statement for add user to role is null");
                    }
                    if (sqlStmt2.contains(UserCoreConstants.UM_TENANT_COLUMN)) {
                        if (UserCoreConstants.OPENEDGE_TYPE.equals(type)) {
                            DatabaseUtil.udpateUserRoleMappingInBatchMode(dbConnection, sqlStmt2,
                                    tenantId, roles,
                                    tenantId, userName,
                                    tenantId);
                        } else {
                            DatabaseUtil.udpateUserRoleMappingInBatchMode(dbConnection, sqlStmt2,
                                    roles, tenantId,
                                    userName, tenantId,
                                    tenantId);
                        }
                    } else {
                        DatabaseUtil.udpateUserRoleMappingInBatchMode(dbConnection, sqlStmt2, newRoles, userName);
                    }
                }
                if (sharedRoles.length > 0) {
                    if (isCaseSensitiveUsername()) {
                        sqlStmt2 = realmConfig.getUserStoreProperty(JDBCRealmConstants.ADD_SHARED_ROLE_TO_USER);
                    } else {
                        sqlStmt2 = realmConfig.getUserStoreProperty(JDBCRealmConstants
                                .ADD_SHARED_ROLE_TO_USER_CASE_INSENSITIVE);
                    }
                    if (sqlStmt2 == null) {
                        throw new UserStoreException(
                                "The sql statement for remove user from role is null");
                    }

                    DatabaseUtil.udpateUserRoleMappingWithExactParams(dbConnection, sqlStmt2,
                            sharedRoles, userName,
                            sharedTenantIds, tenantId);

                }
            }
            dbConnection.commit();
        } catch (SQLException e) {
            String msg = "Database error occurred while updating role list of user : " + userName;
            if (log.isDebugEnabled()) {
                log.debug(msg, e);
            }
            throw new UserStoreException(msg, e);
        } catch (Exception e) {
            String errorMessage = "Error occurred while getting database type from DB connection";
            if (log.isDebugEnabled()) {
                log.debug(errorMessage, e);
            }
            throw new UserStoreException(errorMessage, e);
        } finally {
            DatabaseUtil.closeAllConnections(dbConnection);
        }

    }

    /**
     *
     */
    public void doSetUserClaimValue(String userName, String claimURI, String claimValue,
                                    String profileName) throws UserStoreException {
        if (profileName == null) {
            profileName = UserCoreConstants.DEFAULT_PROFILE;
        }
        if (claimValue == null) {
            throw new UserStoreException("Cannot set null values.");
        }
        Connection dbConnection = null;
        try {
            dbConnection = getDBConnection();
            String property = getClaimAtrribute(claimURI, userName, null);
            String value = getProperty(dbConnection, userName, property, profileName);
            if (value == null) {
                addProperty(dbConnection, userName, property, claimValue, profileName);
            } else {
                updateProperty(dbConnection, userName, property, claimValue, profileName);
            }
            dbConnection.commit();
        } catch (SQLException e) {
            String msg =
                    "Database error occurred while saving user claim value for user : " + userName + " & claim URI : " +
                    claimURI + " claim value : " + claimValue;
            if (log.isDebugEnabled()) {
                log.debug(msg, e);
            }
            throw new UserStoreException(msg, e);
        } catch (org.wso2.carbon.user.api.UserStoreException e) {
            String errorMessage =
                    "Error occurred while getting claim attribute for user : " + userName + " & claim URI : " +
                    claimURI;
            if (log.isDebugEnabled()) {
                log.debug(errorMessage, e);
            }
            throw new UserStoreException(errorMessage, e);
        } finally {
            DatabaseUtil.closeAllConnections(dbConnection);
        }
    }

    /**
     *
     */
    public void doSetUserClaimValues(String userName, Map<String, String> claims, String profileName)
            throws UserStoreException {
        Connection dbConnection = null;
        if (profileName == null) {
            profileName = UserCoreConstants.DEFAULT_PROFILE;
        }

        if (claims.get(UserCoreConstants.PROFILE_CONFIGURATION) == null) {
            claims.put(UserCoreConstants.PROFILE_CONFIGURATION,
                    UserCoreConstants.DEFAULT_PROFILE_CONFIGURATION);
        }

        try {
            dbConnection = getDBConnection();
            Iterator<Map.Entry<String, String>> ite = claims.entrySet().iterator();

            while (ite.hasNext()) {
                Map.Entry<String, String> entry = ite.next();
                String claimURI = entry.getKey();

                String property = getClaimAtrribute(claimURI, userName, null);
                String value = entry.getValue();
                String existingValue = getProperty(dbConnection, userName, property, profileName);
                if (existingValue == null) {
                    addProperty(dbConnection, userName, property, value, profileName);
                } else {
                    updateProperty(dbConnection, userName, property, value, profileName);
                }
            }
            dbConnection.commit();
        } catch (SQLException e) {
            String msg = "Database error occurred while setting user claim values for user : " + userName;
            if (log.isDebugEnabled()) {
                log.debug(msg, e);
            }
            throw new UserStoreException(msg, e);
        } catch (org.wso2.carbon.user.api.UserStoreException e) {
            String errorMessage = "Error occurred while getting claim attribute for user : " + userName;
            if (log.isDebugEnabled()) {
                log.debug(errorMessage, e);
            }
            throw new UserStoreException(errorMessage, e);
        } finally {
            DatabaseUtil.closeAllConnections(dbConnection);
        }
    }

    /**
     *
     */
    public void doDeleteUserClaimValue(String userName, String claimURI, String profileName)
            throws UserStoreException {
        Connection dbConnection = null;
        if (profileName == null) {
            profileName = UserCoreConstants.DEFAULT_PROFILE;
        }
        try {
            String property = null;
            if (UserCoreConstants.PROFILE_CONFIGURATION.equals(claimURI)) {
                property = UserCoreConstants.PROFILE_CONFIGURATION;
            } else {
                property = getClaimAtrribute(claimURI, userName, null);
            }

            dbConnection = getDBConnection();
            this.deleteProperty(dbConnection, userName, property, profileName);
            dbConnection.commit();
        } catch (SQLException e) {
            String msg = "Database error occurred while deleting user claim value for user : " + userName +
                         " & claim URI : " + claimURI;
            if (log.isDebugEnabled()) {
                log.debug(msg, e);
            }
            throw new UserStoreException(msg, e);
        } catch (org.wso2.carbon.user.api.UserStoreException e) {
            String errorMessage =
                    "Error occurred while getting claim attribute for user : " + userName + " & claim URI : " +
                    claimURI;
            if (log.isDebugEnabled()) {
                log.debug(errorMessage, e);
            }
            throw new UserStoreException(errorMessage, e);
        } finally {
            DatabaseUtil.closeAllConnections(dbConnection);
        }
    }

    /**
     *
     */
    public void doDeleteUserClaimValues(String userName, String[] claims, String profileName)
            throws UserStoreException {
        Connection dbConnection = null;
        if (profileName == null) {
            profileName = UserCoreConstants.DEFAULT_PROFILE;
        }
        try {
            dbConnection = getDBConnection();
            for (String claimURI : claims) {
                String property = getClaimAtrribute(claimURI, userName, null);
                this.deleteProperty(dbConnection, userName, property, profileName);
            }
            dbConnection.commit();
        } catch (SQLException e) {
            String msg = "Database error occurred while deleting user claim values for user : " + userName;
            if (log.isDebugEnabled()) {
                log.debug(msg, e);
            }
            throw new UserStoreException(msg, e);
        } catch (org.wso2.carbon.user.api.UserStoreException e) {
            String errorMessage = "Error occurred while getting claim attribute for user : " + userName;
            if (log.isDebugEnabled()) {
                log.debug(errorMessage, e);
            }
            throw new UserStoreException(errorMessage, e);
        } finally {
            DatabaseUtil.closeAllConnections(dbConnection);
        }
    }

    /**
     *
     */
    public void doUpdateCredential(String userName, Object newCredential, Object oldCredential)
            throws UserStoreException {
        // no need to check old password here because we already authenticate in super class
        // if (this.authenticate(userName, oldCredential)) {
        this.doUpdateCredentialByAdmin(userName, newCredential);
		/*
		 * } else { log.error("Wrong username/password provided"); throw new
		 * UserStoreException("Wrong username/password provided"); }
		 */
    }

    /**
     *
     */
    public void doUpdateCredentialByAdmin(String userName, Object newCredential)
            throws UserStoreException {

<<<<<<< HEAD
        if (!checkUserPasswordValid(newCredential)) {
            throw new UserStoreException(
                    "Credential not valid. Credential must be a non null string with following format, "
                            + realmConfig
                            .getUserStoreProperty(UserCoreConstants.RealmConfig.PROPERTY_JAVA_REG_EX));

        }

        String sqlStmt;
        if (isCaseSensitiveUsername()) {
            sqlStmt = realmConfig.getUserStoreProperty(JDBCRealmConstants.UPDATE_USER_PASSWORD);
        }else {
            sqlStmt = realmConfig.getUserStoreProperty(JDBCRealmConstants.UPDATE_USER_PASSWORD_CASE_INSENSITIVE);
        }
=======
        String sqlStmt = realmConfig.getUserStoreProperty(JDBCRealmConstants.UPDATE_USER_PASSWORD);
>>>>>>> ae116dcd
        if (sqlStmt == null) {
            throw new UserStoreException("The sql statement for delete user claim value is null");
        }
        String saltValue = null;
        if ("true".equalsIgnoreCase(realmConfig.getUserStoreProperties().get(
                JDBCRealmConstants.STORE_SALTED_PASSWORDS))) {
            byte[] bytes = new byte[16];
            random.nextBytes(bytes);
            saltValue = Base64.encode(bytes);
        }

        String password = this.preparePassword((String) newCredential, saltValue);

        if (sqlStmt.contains(UserCoreConstants.UM_TENANT_COLUMN) && saltValue == null) {
            updateStringValuesToDatabase(null, sqlStmt, password, "", false, new Date(), userName,
                    tenantId);
        } else if (sqlStmt.contains(UserCoreConstants.UM_TENANT_COLUMN) && saltValue != null) {
            updateStringValuesToDatabase(null, sqlStmt, password, saltValue, false, new Date(),
                    userName, tenantId);
        } else if (!sqlStmt.contains(UserCoreConstants.UM_TENANT_COLUMN) && saltValue == null) {
            updateStringValuesToDatabase(null, sqlStmt, password, "", false, new Date(), userName);
        } else {
            updateStringValuesToDatabase(null, sqlStmt, password, saltValue, false, new Date(),
                    userName);
        }
    }

    /**
     *
     */
    public Date getPasswordExpirationTime(String userName) throws UserStoreException {
        Connection dbConnection = null;
        ResultSet rs = null;
        PreparedStatement prepStmt = null;
        String sqlstmt = null;
        Date date = null;

        try {
            dbConnection = getDBConnection();
            dbConnection.setAutoCommit(false);

            if (isCaseSensitiveUsername()) {
                sqlstmt = realmConfig.getUserStoreProperty(JDBCRealmConstants.SELECT_USER);
            } else {
                sqlstmt = realmConfig.getUserStoreProperty(JDBCRealmConstants.SELECT_USER_CASE_INSENSITIVE);
            }

            if (log.isDebugEnabled()) {
                log.debug(sqlstmt);
            }

            prepStmt = dbConnection.prepareStatement(sqlstmt);
            prepStmt.setString(1, userName);
            if (sqlstmt.contains(UserCoreConstants.UM_TENANT_COLUMN)) {
                prepStmt.setInt(2, tenantId);
            }

            rs = prepStmt.executeQuery();

            if (rs.next() == true) {
                boolean requireChange = rs.getBoolean(5);
                Timestamp changedTime = rs.getTimestamp(6);
                if (requireChange) {
                    GregorianCalendar gc = new GregorianCalendar();
                    gc.setTime(changedTime);
                    gc.add(GregorianCalendar.HOUR, 24);
                    date = gc.getTime();
                }
            }
        } catch (SQLException e) {
            String msg = "Error occurred while retrieving password expiration time for user : " + userName;
            if (log.isDebugEnabled()) {
                log.debug(msg, e);
            }
            throw new UserStoreException(msg, e);
        } finally {
            DatabaseUtil.closeAllConnections(dbConnection, rs, prepStmt);
        }
        return date;
    }

    /**
     * @param dbConnection
     * @param sqlStmt
     * @param params
     * @throws UserStoreException
     */
    private void updateStringValuesToDatabase(Connection dbConnection, String sqlStmt,
                                              Object... params) throws UserStoreException {
        PreparedStatement prepStmt = null;
        boolean localConnection = false;
        try {
            if (dbConnection == null) {
                localConnection = true;
                dbConnection = getDBConnection();
            }
            prepStmt = dbConnection.prepareStatement(sqlStmt);
            if (params != null && params.length > 0) {
                for (int i = 0; i < params.length; i++) {
                    Object param = params[i];
                    if (param == null) {
                        throw new UserStoreException("Invalid data provided");
                    } else if (param instanceof String) {
                        prepStmt.setString(i + 1, (String) param);
                    } else if (param instanceof Integer) {
                        prepStmt.setInt(i + 1, (Integer) param);
                    } else if (param instanceof Date) {
                        // Timestamp timestamp = new Timestamp(((Date) param).getTime());
                        // prepStmt.setTimestamp(i + 1, timestamp);
                        prepStmt.setTimestamp(i + 1, new Timestamp(System.currentTimeMillis()));
                    } else if (param instanceof Boolean) {
                        prepStmt.setBoolean(i + 1, (Boolean) param);
                    }
                }
            }
            int count = prepStmt.executeUpdate();

            if (log.isDebugEnabled()) {
                if (count == 0) {
                    log.debug("No rows were updated");
                }
                log.debug("Executed query is " + sqlStmt + " and number of updated rows :: "
                        + count);
            }

            if (localConnection) {
                dbConnection.commit();
            }
        } catch (SQLException e) {
            String msg = "Error occurred while updating string values to database.";
            if (log.isDebugEnabled()) {
                log.debug(msg, e);
            }
            throw new UserStoreException(msg, e);
        } finally {
            if (localConnection) {
                DatabaseUtil.closeAllConnections(dbConnection);
            }
            DatabaseUtil.closeAllConnections(null, prepStmt);
        }
    }

    /**
     * @param dbConnection
     * @param userName
     * @param propertyName
     * @param value
     * @param profileName
     * @throws UserStoreException
     */
    public void addProperty(Connection dbConnection, String userName, String propertyName,
                            String value, String profileName) throws UserStoreException {
        try {
            String type = DatabaseCreator.getDatabaseType(dbConnection);
            String sqlStmt = realmConfig.getUserStoreProperty(JDBCRealmConstants.ADD_USER_PROPERTY
                    + "-" + type);
            if (sqlStmt == null) {
                sqlStmt = realmConfig.getUserStoreProperty(JDBCRealmConstants.ADD_USER_PROPERTY);
            }
            if (sqlStmt == null) {
                throw new UserStoreException("The sql statement for add user property sql is null");
            }

            if (sqlStmt.contains(UserCoreConstants.UM_TENANT_COLUMN)) {
                if (UserCoreConstants.OPENEDGE_TYPE.equals(type)) {
                    updateStringValuesToDatabase(dbConnection, sqlStmt, propertyName, value,
                            profileName, tenantId, userName, tenantId);
                } else {
                    updateStringValuesToDatabase(dbConnection, sqlStmt, userName, tenantId,
                            propertyName, value, profileName, tenantId);
                }
            } else {
                updateStringValuesToDatabase(dbConnection, sqlStmt, userName, propertyName, value, profileName);
            }
        } catch (Exception e) {
            String msg = "Error occurred while adding user property for user : " + userName + " & property name : " +
                         propertyName + " & value : " + value;
            if (log.isDebugEnabled()) {
                log.debug(msg, e);
            }
            throw new UserStoreException(msg, e);
        }
    }

    /**
     * @param dbConnection
     * @param userName
     * @param propertyName
     * @param value
     * @param profileName
     * @throws UserStoreException
     */
    protected void updateProperty(Connection dbConnection, String userName, String propertyName,
                                  String value, String profileName) throws UserStoreException {

        String sqlStmt;
        if (isCaseSensitiveUsername()) {
            sqlStmt = realmConfig.getUserStoreProperty(JDBCRealmConstants.UPDATE_USER_PROPERTY);
        }else {
            sqlStmt = realmConfig.getUserStoreProperty(JDBCRealmConstants.UPDATE_USER_PROPERTY_CASE_INSENSITIVE);
        }
        if (sqlStmt == null) {
            throw new UserStoreException("The sql statement for add user property sql is null");
        }

        if (sqlStmt.contains(UserCoreConstants.UM_TENANT_COLUMN)) {
            updateStringValuesToDatabase(dbConnection, sqlStmt, value, userName, tenantId,
                    propertyName, profileName, tenantId);
        } else {
            updateStringValuesToDatabase(dbConnection, sqlStmt, value, userName, propertyName, profileName);
        }

    }

    /**
     * @param dbConnection
     * @param userName
     * @param propertyName
     * @param profileName
     * @throws UserStoreException
     */
    protected void deleteProperty(Connection dbConnection, String userName, String propertyName,
                                  String profileName) throws UserStoreException {

        String sqlStmt;
        if (isCaseSensitiveUsername()) {
            sqlStmt = realmConfig.getUserStoreProperty(JDBCRealmConstants.DELETE_USER_PROPERTY);
        }else {
            sqlStmt = realmConfig.getUserStoreProperty(JDBCRealmConstants.DELETE_USER_PROPERTY_CASE_INSENSITIVE);
        }
        if (sqlStmt == null) {
            throw new UserStoreException("The sql statement for add user property sql is null");
        }

        if (sqlStmt.contains(UserCoreConstants.UM_TENANT_COLUMN)) {
            updateStringValuesToDatabase(dbConnection, sqlStmt, userName, tenantId, propertyName,
                    profileName, tenantId);
        } else {
            updateStringValuesToDatabase(dbConnection, sqlStmt, userName, propertyName, profileName);
        }
    }

    /**
     * @param dbConnection
     * @param userName
     * @param propertyName
     * @param profileName
     * @return
     * @throws UserStoreException
     */
    protected String getProperty(Connection dbConnection, String userName, String propertyName,
                                 String profileName) throws UserStoreException {

        String sqlStmt;
        if (isCaseSensitiveUsername()){
            sqlStmt = realmConfig.getUserStoreProperty(JDBCRealmConstants.GET_PROP_FOR_PROFILE);
        }else {
            sqlStmt = realmConfig.getUserStoreProperty(JDBCRealmConstants.GET_PROP_FOR_PROFILE_CASE_INSENSITIVE);
        }

        if (sqlStmt == null) {
            throw new UserStoreException("The sql statement for add user property sql is null");
        }
        PreparedStatement prepStmt = null;
        ResultSet rs = null;
        String value = null;
        try {
            prepStmt = dbConnection.prepareStatement(sqlStmt);
            prepStmt.setString(1, userName);
            prepStmt.setString(2, propertyName);
            prepStmt.setString(3, profileName);
            if (sqlStmt.contains(UserCoreConstants.UM_TENANT_COLUMN)) {
                prepStmt.setInt(4, tenantId);
                prepStmt.setInt(5, tenantId);
            }

            rs = prepStmt.executeQuery();
            while (rs.next()) {
                value = rs.getString(1);
                if(value == null){ // all DBs store empty String except Oracle which stores NULL
                    value = "";
                }
            }
            return value;
        } catch (SQLException e) {
            String msg = "Error occurred while retrieving user profile property for user : " + userName +
                         " & property name : " + propertyName + " & profile name : " + profileName;
            if (log.isDebugEnabled()) {
                log.debug(msg, e);
            }
            throw new UserStoreException(msg, e);
        } finally {
            DatabaseUtil.closeAllConnections(null, rs, prepStmt);
        }
    }

    /**
     * @param password
     * @param saltValue
     * @return
     * @throws UserStoreException
     */
    protected String preparePassword(String password, String saltValue) throws UserStoreException {
        try {
            String digestInput = password;
            if (saltValue != null) {
                digestInput = password + saltValue;
            }
            String digsestFunction = realmConfig.getUserStoreProperties().get(
                    JDBCRealmConstants.DIGEST_FUNCTION);
            if (digsestFunction != null) {

                if (digsestFunction
                        .equals(UserCoreConstants.RealmConfig.PASSWORD_HASH_METHOD_PLAIN_TEXT)) {
                    return password;
                }

                MessageDigest dgst = MessageDigest.getInstance(digsestFunction);
                byte[] byteValue = dgst.digest(digestInput.getBytes());
                password = Base64.encode(byteValue);
            }
            return password;
        } catch (NoSuchAlgorithmException e) {
            String msg = "Error occurred while preparing password.";
            if (log.isDebugEnabled()) {
                log.debug(msg, e);
            }
            throw new UserStoreException(msg, e);
        }
    }

    /**
     * @return
     * @throws UserStoreException
     */
    private DataSource loadUserStoreSpacificDataSoruce() throws UserStoreException {
        return DatabaseUtil.createUserStoreDataSource(realmConfig);
    }

    /**
     *
     */
    public Map<String, String> getProperties(Tenant tenant) throws UserStoreException {
        return this.realmConfig.getUserStoreProperties();
    }

    /**
     *
     */
    public void addRememberMe(String userName, String token)
            throws org.wso2.carbon.user.api.UserStoreException {
        Connection dbConnection = null;
        try {
            dbConnection = getDBConnection();
            String[] values = DatabaseUtil.getStringValuesFromDatabase(dbConnection,
                    HybridJDBCConstants.GET_REMEMBERME_VALUE_SQL, userName, tenantId);
            Date createdTime = Calendar.getInstance().getTime();
            if (values != null && values.length > 0 && values[0].length() > 0) {
                // udpate
                DatabaseUtil.updateDatabase(dbConnection,
                        HybridJDBCConstants.UPDATE_REMEMBERME_VALUE_SQL, token, createdTime,
                        userName, tenantId);
            } else {
                // add
                DatabaseUtil.updateDatabase(dbConnection,
                        HybridJDBCConstants.ADD_REMEMBERME_VALUE_SQL, userName, token, createdTime,
                        tenantId);
            }
            dbConnection.commit();
        } catch (SQLException e) {
            String msg = "Database error occurred while saving remember me token for tenant : " + tenantId;
            if (log.isDebugEnabled()) {
                log.debug(msg, e);
            }
            throw new UserStoreException(msg, e);
        } catch (Exception e) {
            String errorMessage = "Error occurred while saving remember me token";
            if (log.isDebugEnabled()) {
                log.debug(errorMessage, e);
            }
            throw new UserStoreException(errorMessage, e);
        } finally {
            DatabaseUtil.closeAllConnections(dbConnection);
        }
    }

    /**
     * Checks whether the token is existing or not.
     *
     * @param userName
     * @param token
     * @return
     * @throws org.wso2.carbon.user.api.UserStoreException
     */
    public boolean isExistingRememberMeToken(String userName, String token)
            throws org.wso2.carbon.user.api.UserStoreException {
        boolean isValid = false;
        Connection dbConnection = null;
        PreparedStatement prepStmt = null;
        ResultSet rs = null;
        String value = null;
        Date createdTime = null;
        try {
            dbConnection = getDBConnection();
            prepStmt = dbConnection.prepareStatement(HybridJDBCConstants.GET_REMEMBERME_VALUE_SQL);
            prepStmt.setString(1, userName);
            prepStmt.setInt(2, tenantId);
            rs = prepStmt.executeQuery();
            while (rs.next()) {
                value = rs.getString(1);
                createdTime = rs.getTimestamp(2);
            }
        } catch (SQLException e) {
            String errorMessage = "Error occurred while checking is existing remember me token for user : " + userName;
            if (log.isDebugEnabled()) {
                log.debug(errorMessage, e);
            }
            throw new UserStoreException(errorMessage, e);
        } finally {
            DatabaseUtil.closeAllConnections(dbConnection, rs, prepStmt);
        }

        if (value != null && createdTime != null) {
            Calendar calendar = Calendar.getInstance();
            Date nowDate = calendar.getTime();
            calendar.setTime(createdTime);
            calendar.add(Calendar.SECOND, CarbonConstants.REMEMBER_ME_COOKIE_TTL);
            Date expDate = calendar.getTime();
            if (expDate.before(nowDate)) {
                // Do nothing remember me expired.
                // Return the user gracefully
                log.debug("Remember me token has expired !!");
            } else {

                // We also need to compare the token
                if (value.equals(token)) {
                    isValid = true;
                } else {
                    log.debug("Remember me token in DB and token in request are different !!");
                    isValid = false;
                }
            }
        }

        return isValid;
    }

    /**
     *
     */
    public boolean isValidRememberMeToken(String userName, String token)
            throws org.wso2.carbon.user.api.UserStoreException {
        try {
            if (isExistingUser(userName)) {
                return isExistingRememberMeToken(userName, token);
            }
        } catch (Exception e) {
            log.error("Validating remember me token failed for" + userName);
            // not throwing exception.
            // because we need to seamlessly direct them to login uis
        }

        return false;
    }

    @Override
    public String[] getUserListFromProperties(String property, String value, String profileName)
            throws UserStoreException {

        if (profileName == null) {
            profileName = UserCoreConstants.DEFAULT_PROFILE;
        }

        if(value == null){
            throw new IllegalArgumentException("Filter value cannot be null");
        }
        if (value.contains(QUERY_FILTER_STRING_ANY)) {
            // This is to support LDAP like queries, so this will provide support for only leading or trailing '*'
            // filters. if the query has multiple '*' s the filter will ignore all.
                if ((value.startsWith(QUERY_FILTER_STRING_ANY) && !value.substring(1).contains(QUERY_FILTER_STRING_ANY)) ||
                        value.endsWith(QUERY_FILTER_STRING_ANY) && !value.substring(0, value.length() - 1).contains(
                                QUERY_FILTER_STRING_ANY)) {
                    value = value.replace(QUERY_FILTER_STRING_ANY, SQL_FILTER_STRING_ANY);
                }
        }

        String[] users = new String[0];
        Connection dbConnection = null;
        String sqlStmt = null;
        PreparedStatement prepStmt = null;
        ResultSet rs = null;

        List<String> list = new ArrayList<String>();
        try {
            dbConnection = getDBConnection();
            sqlStmt = realmConfig.getUserStoreProperty(JDBCRealmConstants.GET_USERS_FOR_PROP);
            prepStmt = dbConnection.prepareStatement(sqlStmt);
            prepStmt.setString(1, property);
            prepStmt.setString(2, value);
            prepStmt.setString(3, profileName);
            if (sqlStmt.contains(UserCoreConstants.UM_TENANT_COLUMN)) {
                prepStmt.setInt(4, tenantId);
                prepStmt.setInt(5, tenantId);
            }
            rs = prepStmt.executeQuery();
            while (rs.next()) {
                String name = rs.getString(1);
                list.add(name);
            }

            if (list.size() > 0) {
                users = list.toArray(new String[list.size()]);
            }

        } catch (SQLException e) {
            String msg =
                    "Database error occurred while listing users for a property : " + property + " & value : " + value +
                    " & profile name : " + profileName;
            if (log.isDebugEnabled()) {
                log.debug(msg, e);
            }
            throw new UserStoreException(msg, e);
        } finally {
            DatabaseUtil.closeAllConnections(dbConnection, rs, prepStmt);
        }

        return users;
    }

    @Override
    public String[] doGetExternalRoleListOfUser(String userName, String filter) throws UserStoreException {

        if (log.isDebugEnabled()) {
            log.debug("Getting roles of user: " + userName + " with filter: " + filter);
        }
        String sqlStmt;
        if (isCaseSensitiveUsername()){
            sqlStmt = realmConfig.getUserStoreProperty(JDBCRealmConstants.GET_USER_ROLE);
        }else {
            sqlStmt = realmConfig.getUserStoreProperty(JDBCRealmConstants.GET_USER_ROLE_CASE_INSENSITIVE);
        }

        List<String> roles = new ArrayList<String>();
        String[] names;
        if (sqlStmt == null) {
            throw new UserStoreException("The sql statement for retrieving user roles is null");
        }
        if (sqlStmt.contains(UserCoreConstants.UM_TENANT_COLUMN)) {
            names = getStringValuesFromDatabase(sqlStmt, userName, tenantId, tenantId, tenantId);
        } else {
            names = getStringValuesFromDatabase(sqlStmt, userName);
        }

        if (log.isDebugEnabled()) {
            if (names != null) {
                for (String name : names) {
                    log.debug("Found role: " + name);
                }
            } else {
                log.debug("No external role found for the user: " + userName);
            }
        }

        Collections.addAll(roles, names);
        return roles.toArray(new String[roles.size()]);
    }

    @Override
    public org.wso2.carbon.user.api.Properties getDefaultUserStoreProperties() {
        Properties properties = new Properties();
        properties.setMandatoryProperties(JDBCUserStoreConstants.JDBC_UM_MANDATORY_PROPERTIES.toArray
                (new Property[JDBCUserStoreConstants.JDBC_UM_MANDATORY_PROPERTIES.size()]));
        properties.setOptionalProperties(JDBCUserStoreConstants.JDBC_UM_OPTIONAL_PROPERTIES.toArray
                (new Property[JDBCUserStoreConstants.JDBC_UM_OPTIONAL_PROPERTIES.size()]));
        properties.setAdvancedProperties(JDBCUserStoreConstants.JDBC_UM_ADVANCED_PROPERTIES.toArray
                (new Property[JDBCUserStoreConstants.JDBC_UM_ADVANCED_PROPERTIES.size()]));
        return properties;
    }

    protected void doAddSharedRole(String roleName, String[] userList) throws UserStoreException {

        Connection dbConnection = null;

        try {
            dbConnection = getDBConnection();
            String sqlStmt = realmConfig.getUserStoreProperty(JDBCRealmConstants.ADD_SHARED_ROLE);
            if (sqlStmt.contains(UserCoreConstants.UM_TENANT_COLUMN)) {
                this.updateStringValuesToDatabase(dbConnection, sqlStmt, true, roleName, tenantId);
            } else {
                this.updateStringValuesToDatabase(dbConnection, sqlStmt, true, roleName);
            }
            if (userList != null) {
                // add role to user
                int roleTenantId = CarbonContext.getThreadLocalCarbonContext().getTenantId();
                if (isCaseSensitiveUsername()) {
                    sqlStmt = realmConfig.getUserStoreProperty(JDBCRealmConstants.ADD_SHARED_ROLE_TO_USER);
                } else {
                    sqlStmt = realmConfig.getUserStoreProperty(JDBCRealmConstants
                            .ADD_SHARED_ROLE_TO_USER_CASE_INSENSITIVE);
                }
                DatabaseUtil.udpateUserRoleMappingInBatchMode(dbConnection, sqlStmt, roleName,
                        roleTenantId, userList, tenantId,
                        tenantId, roleTenantId);
            }
            dbConnection.commit();
        } catch (SQLException e) {
            String msg = "Database error occurred while adding shared role : " + roleName;
            if (log.isDebugEnabled()) {
                log.debug(msg, e);
            }
            throw new UserStoreException(msg, e);
        } catch (Exception e) {
            String msg = "Error occurred while adding shared role.";
            if (log.isDebugEnabled()) {
                log.debug(msg, e);
            }
            throw new UserStoreException(msg, e);
        } finally {
            DatabaseUtil.closeAllConnections(dbConnection);
        }
    }

    @Override
    protected String[] doGetSharedRoleListOfUser(String userName,
                                                 String tenantDomain, String filter) throws UserStoreException {

        if (log.isDebugEnabled()) {
            log.debug("Looking for shared roles for user: " + userName + " for tenant: " + tenantDomain);
        }

        if (isSharedGroupEnabled()) {
            // shared roles
            String sqlStmt;
            if (isCaseSensitiveUsername()){
                sqlStmt = realmConfig.getUserStoreProperty(JDBCRealmConstants.GET_SHARED_ROLES_FOR_USER);
            }else {
                sqlStmt = realmConfig.getUserStoreProperty(JDBCRealmConstants.GET_SHARED_ROLES_FOR_USER_CASE_INSENSITIVE);
            }
            String[] sharedNames = getRoleNamesWithDomain(sqlStmt, userName, tenantId, true);

            return sharedNames;
        }
        return new String[0];
    }

    @Override
    protected RoleContext createRoleContext(String roleName) {

        JDBCRoleContext searchCtx = new JDBCRoleContext();
        String[] roleNameParts = roleName.split(UserCoreConstants.TENANT_DOMAIN_COMBINER);
        if (roleNameParts.length > 1 && (roleNameParts[1] == null || roleNameParts[1].equals("null"))) {
            roleNameParts = new String[]{roleNameParts[0]};
        }
        int tenantId = -1;
        if (roleNameParts.length > 1) {
            tenantId = Integer.parseInt(roleNameParts[1]);
            searchCtx.setTenantId(tenantId);
        } else {
            tenantId = this.tenantId;
            searchCtx.setTenantId(tenantId);
        }

        if (tenantId != this.tenantId) {
            searchCtx.setShared(true);
        }

        searchCtx.setRoleName(roleNameParts[0]);
        return searchCtx;
    }

    @Override
    public boolean isCaseSensitiveUsername(){
        String isUsernameCaseSensitiveString = realmConfig.getUserStoreProperty(UserStoreConfigConstants.CASE_SENSITIVE_USERNAME);
        if (isUsernameCaseSensitiveString != null) {
            return Boolean.parseBoolean(isUsernameCaseSensitiveString);
        }else {
            return true;
        }

    }

    public class RoleBreakdown {
        private String[] roles;
        private Integer[] tenantIds;

        private String[] sharedRoles;
        private Integer[] sharedTenantids;

        public String[] getRoles() {
            return roles;
        }

        public void setRoles(String[] roles) {
            this.roles = roles;
        }

        public Integer[] getTenantIds() {
            return tenantIds;
        }

        public void setTenantIds(Integer[] tenantIds) {
            this.tenantIds = tenantIds;
        }

        public String[] getSharedRoles() {
            return sharedRoles;
        }

        public void setSharedRoles(String[] sharedRoles) {
            this.sharedRoles = sharedRoles;
        }

        public Integer[] getSharedTenantids() {
            return sharedTenantids;
        }

        public void setSharedTenantids(Integer[] sharedTenantids) {
            this.sharedTenantids = sharedTenantids;
        }

    }
}<|MERGE_RESOLUTION|>--- conflicted
+++ resolved
@@ -27,7 +27,6 @@
 import org.wso2.carbon.user.api.RealmConfiguration;
 import org.wso2.carbon.user.core.UserCoreConstants;
 import org.wso2.carbon.user.core.UserRealm;
-import org.wso2.carbon.user.core.UserStoreConfigConstants;
 import org.wso2.carbon.user.core.UserStoreException;
 import org.wso2.carbon.user.core.claim.ClaimManager;
 import org.wso2.carbon.user.core.common.AbstractUserStoreManager;
@@ -2192,25 +2191,13 @@
      */
     public void doUpdateCredentialByAdmin(String userName, Object newCredential)
             throws UserStoreException {
-
-<<<<<<< HEAD
-        if (!checkUserPasswordValid(newCredential)) {
-            throw new UserStoreException(
-                    "Credential not valid. Credential must be a non null string with following format, "
-                            + realmConfig
-                            .getUserStoreProperty(UserCoreConstants.RealmConfig.PROPERTY_JAVA_REG_EX));
-
-        }
-
+        
         String sqlStmt;
         if (isCaseSensitiveUsername()) {
             sqlStmt = realmConfig.getUserStoreProperty(JDBCRealmConstants.UPDATE_USER_PASSWORD);
         }else {
             sqlStmt = realmConfig.getUserStoreProperty(JDBCRealmConstants.UPDATE_USER_PASSWORD_CASE_INSENSITIVE);
         }
-=======
-        String sqlStmt = realmConfig.getUserStoreProperty(JDBCRealmConstants.UPDATE_USER_PASSWORD);
->>>>>>> ae116dcd
         if (sqlStmt == null) {
             throw new UserStoreException("The sql statement for delete user claim value is null");
         }
