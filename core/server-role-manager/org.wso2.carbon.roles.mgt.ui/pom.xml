<?xml version="1.0" encoding="UTF-8"?>
<project xmlns="http://maven.apache.org/POM/4.0.0" xmlns:xsi="http://www.w3.org/2001/XMLSchema-instance" xsi:schemaLocation="http://maven.apache.org/POM/4.0.0 http://maven.apache.org/xsd/maven-4.0.0.xsd">

    <parent>
        <groupId>org.wso2.carbon</groupId>
        <artifactId>server-role-manager</artifactId>
<<<<<<< HEAD
        <version>4.6.0-m1-SNAPSHOT</version>
=======
        <version>4.6.0-SNAPSHOT</version>
>>>>>>> 64df8573
        <relativePath>../pom.xml</relativePath>
    </parent>

    <modelVersion>4.0.0</modelVersion>
    <artifactId>org.wso2.carbon.roles.mgt.ui</artifactId>
    <packaging>bundle</packaging>

    <name>WSO2 Carbon - Server-Roles Manager UI</name>
    <description>Server Roles Manager UI bunble for Carbon</description>
    <url>http://wso2.org</url>

    <build>
        <plugins>
            <plugin>
                <groupId>org.apache.felix</groupId>
                <artifactId>maven-bundle-plugin</artifactId>

                <extensions>true</extensions>
                <configuration>
                    <instructions>
                        <Bundle-Vendor>WSO2 Inc</Bundle-Vendor>
                        <Bundle-SymbolicName>${project.artifactId}</Bundle-SymbolicName>
                        <Bundle-Name>${project.artifactId}</Bundle-Name>
                        <Export-Package>
                            org.wso2.carbon.roles.mgt.ui.*
                        </Export-Package>
                        <Import-Package>
                            org.wso2.carbon.roles.mgt.stub.*;version="${carbon.kernel.imp.pkg.version}",
                            javax.servlet; version="${imp.pkg.version.javax.servlet}",
                            javax.servlet.http; version="${imp.pkg.version.javax.servlet}",
                            org.owasp.encoder.*;version="${owasp.encoder.wso2.imp.pkg.version}",
                            *;resolution:=optional
                        </Import-Package>
                        <Carbon-Component>UIBundle</Carbon-Component>
                    </instructions>
                </configuration>
            </plugin>
        </plugins>
    </build>

    <dependencies>
        <dependency>
            <groupId>org.apache.axis2.wso2</groupId>
            <artifactId>axis2</artifactId>
        </dependency>
        <dependency>
            <groupId>org.wso2.carbon</groupId>
            <artifactId>org.wso2.carbon.roles.mgt.stub</artifactId>
        </dependency>
        <dependency>
            <groupId>org.wso2.carbon</groupId>
            <artifactId>org.wso2.carbon.ui</artifactId>
        </dependency>
        <dependency>
            <groupId>org.wso2.orbit.org.owasp.encoder</groupId>
            <artifactId>encoder</artifactId>
        </dependency>
    </dependencies>

</project><|MERGE_RESOLUTION|>--- conflicted
+++ resolved
@@ -4,11 +4,7 @@
     <parent>
         <groupId>org.wso2.carbon</groupId>
         <artifactId>server-role-manager</artifactId>
-<<<<<<< HEAD
-        <version>4.6.0-m1-SNAPSHOT</version>
-=======
         <version>4.6.0-SNAPSHOT</version>
->>>>>>> 64df8573
         <relativePath>../pom.xml</relativePath>
     </parent>
 
