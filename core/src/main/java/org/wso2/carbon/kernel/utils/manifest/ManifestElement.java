--- conflicted
+++ resolved
@@ -331,13 +331,8 @@
      *
      * @param header the header name to parse.  This is only specified to provide error messages
      *               when the header value is invalid.
-<<<<<<< HEAD
-     * @param value the header value to parse.
-     * @param bundle containing OSGi bundle
-=======
      * @param value  the header value to parse.
      * @param bundle OSGi bundle
->>>>>>> e22adc21
      * @return the array of ManifestElements that are represented by the header value; null will be
      * returned if the value specified is null or if the value does not parse into
      * one or more ManifestElements.
