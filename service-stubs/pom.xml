--- conflicted
+++ resolved
@@ -21,11 +21,7 @@
     <parent>
         <groupId>org.wso2.carbon</groupId>
         <artifactId>carbon-parent</artifactId>
-<<<<<<< HEAD
-        <version>4.6.0-m1-SNAPSHOT</version>
-=======
         <version>4.6.0-SNAPSHOT</version>
->>>>>>> 64df8573
         <relativePath>../parent/pom.xml</relativePath>
     </parent>
 
